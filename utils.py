import pandas as pd
from pandas.tseries.offsets import *
from pandas.tseries.holiday import *

import numpy as np
import pickle


def remove_outliers(data, stds):
    """
    """
    res = data.where(np.abs(data) < data.std()*stds)

    return res

def fetch_the_data(path_to_data, drop_curs=[], align=False, add_usd=False):
    """
    """
    # Import the FX data
    with open(path_to_data+"fx_by_tz_aligned_d.p", mode="rb") as fname:
        data_merged_tz = pickle.load(fname)

    # Import the all fixing times for the dollar index
    with open(path_to_data+"fx_by_tz_sp_fixed.p", mode="rb") as fname:
        data_all_tz = pickle.load(fname)

    # Get the individual currencies, spot rates:
    spot_bid = data_merged_tz["spot_bid"]
    spot_ask = data_merged_tz["spot_ask"]
    swap_ask = data_merged_tz["tnswap_ask"]
    swap_bid = data_merged_tz["tnswap_bid"]

    # outliers in swap points
    swap_ask = remove_outliers(swap_ask, 50)
    swap_bid = remove_outliers(swap_bid, 50)

    # Align and ffill the data, first for tz-aligned countries
    (spot_bid, spot_ask, swap_bid, swap_ask) = align_and_fillna(
        (spot_bid, spot_ask, swap_bid, swap_ask),
        "B", method="ffill")

    if add_usd:

        spot_ask_us = data_all_tz["spot_ask"].loc[:,:,"NYC"]
        spot_bid_us = data_all_tz["spot_bid"].loc[:,:,"NYC"]
        swap_ask_us = data_all_tz["tnswap_ask"].loc[:,:,"NYC"]
        swap_bid_us = data_all_tz["tnswap_bid"].loc[:,:,"NYC"]

        swap_ask_us = \
            swap_ask_us.where(np.abs(swap_ask_us) < swap_ask_us.std()*25)\
            .dropna(how="all")
        swap_bid_us = \
            swap_bid_us.where(np.abs(swap_bid_us) < swap_bid_us.std()*25)\
            .dropna(how="all")

        # Now for the dollar index
        (spot_bid_us, spot_ask_us, swap_bid_us, swap_ask_us) =\
            align_and_fillna((spot_bid_us, spot_ask_us,
                              swap_bid_us, swap_ask_us),
                             "B", method="ffill")

        spot_bid.loc[:,"usd"] = spot_bid_us.drop(drop_curs,axis=1).mean(axis=1)
        spot_ask.loc[:,"usd"] = spot_ask_us.drop(drop_curs,axis=1).mean(axis=1)
        swap_bid.loc[:,"usd"] = swap_bid_us.drop(drop_curs,axis=1).mean(axis=1)
        swap_ask.loc[:,"usd"] = swap_ask_us.drop(drop_curs,axis=1).mean(axis=1)

    prices = pd.Panel.from_dict(
        {"bid": spot_bid, "ask": spot_ask},
        orient="items").drop(drop_curs, axis="minor_axis")
    swap_points = pd.Panel.from_dict(
        {"bid": swap_bid, "ask": swap_ask},
        orient="items").drop(drop_curs, axis="minor_axis")

    return prices, swap_points

def align_and_fillna(data, reindex_freq=None, **kwargs):
    """
    Parameters
    ----------
    data : list-like
        of pandas.DataFrames or pandas.Series
    reindex_freq : str
        pandas frequency string, e.g. 'B' for business day
    kwargs : dict
        arguments to .fillna()
    """
    common_idx = pd.concat(data, axis=1, join="outer").index

    if reindex_freq is not None:
        common_idx = pd.date_range(common_idx[0], common_idx[-1],
            freq=reindex_freq)

    new_data = None

    if isinstance(data, dict):
        new_data = {}
        for k,v in data.items():
            new_data.update({k: v.reindex(index=common_idx).fillna(**kwargs)})
    elif isinstance(data, tuple):
        new_data = tuple(
            [p.reindex(index=common_idx).fillna(**kwargs) for p in data])
    elif isinstance(data, list):
        new_data = [p.reindex(index=common_idx).fillna(**kwargs) for p in data]

    return new_data

def add_fake_signal(ret, sig):
    """ Add fake series to signal: the median in each row.
    """
    r, s = ret.copy(), sig.copy()

    # calculate median across rows
    fake_sig = sig.apply(np.nanmedian, axis=1)

    # reinstall
    s.loc[:,"fake"] = fake_sig
    r.loc[:,"fake"] = np.nan

    return r, s

def interevent_quantiles(events, max_fill=None, df=None):
    """ Split inter-event intervals in two parts.
    Parameters
    ----------
    events : pandas.Series or pandas.DataFrame
        of events; any non-na value counts as separate event
    df : (optional) pandas.DataFrame
        optional dataframe to concatenate the indicator column to

    Returns
    -------
    res : (if df is None) pandas.DataFrame with new columns: event number and
        quantiles for each column of `events` (if more than one); (if df is
        not None) df.copy with new columns added

    Example
    -------
    pd.set_option("display.max_rows", 20)
    data = pd.DataFrame(14.9, index=range(20), columns=["data",])
    events = pd.DataFrame(index=range(20), columns=["woof","meow"])
    events.iloc[[2,10,14], 0] = 1
    events.iloc[[5,10,15], 1] = 1
    events = events.iloc[:,[0]]
    %timeit interevent_quantiles(events, max_fill=None, df=data)
    %timeit -n 100 interevent_qcut(data, events.dropna(), 2)
    """
    # ensure no 1-columns dataframes enter
    events = events.squeeze()

    # recursion, if `events` have more than 1 column
    if isinstance(events, pd.DataFrame):
        res = interevent_quantiles(
            events=events.iloc[:,1:].squeeze(),
            max_fill=max_fill,
            df=interevent_quantiles(events.iloc[:,0], max_fill, df))
        return res

    # no limit on the amount filled by default
    if max_fill is None:
        max_fill = 1e05

    # name
    evt_name = "evt" if events.name is None else events.name

    # leave only 0.0 and nan's
    evts_q = events.notnull().where(events.notnull())*0

    # remove trailing and leading nans: no info where these periods start(end)
    evts_q = evts_q.loc[evts_q.first_valid_index():evts_q.last_valid_index()]

    # index events
    # evts_idx = evts_q.dropna()
    # evts_idx = evts_idx.add(np.arange(1,len(evts_idx)+1))
    # evts_idx = evts_idx.reindex(index=evts_q.index, method="ffill")
    evts_idx = evts_q.expanding().count()

    # helper: this will be modified each iteration
    evts_help = evts_q.copy().astype(float)

    # while there are nan's, forward-fill then backward-fill one cell
    cnt = 1
    while evts_q.isnull().sum() > 0:

        temp_evts = evts_help.replace(0.0, 1.0)
        evts_q.fillna(temp_evts.fillna(method="ffill", limit=1), inplace=True)
        temp_evts = evts_help.replace(0.0, 2.0)
        evts_q.fillna(temp_evts.fillna(method="bfill", limit=1), inplace=True)

        # make sure helper changes
        evts_help = evts_q.copy()

        cnt += 1

        # break if more than a certain amount
        if cnt > max_fill:
            break

    # concatenate
    res = pd.concat((evts_idx, evts_q), axis=1)
    res.columns = ["_evt_" + p + evt_name for p in ["num_", "q_"]]

    # keep original index
    res = res.reindex(index=events.index)

    # patch with two additional columns
    if df is not None:
        # df = df.reindex(index=evts_q.index)
        df = pd.concat((df, res), axis=1)

    return (res if df is None else df)

def interevent_qcut(data_to_slice, events, n_quantiles):
    """Given a dataframe of data assigns each data point to an interevent
    quantile.


    Parameters
    ----------
    data_to_slice: pd.DataFrame
        with data to classify by interevent quantile
    events: pd.DataFrame
        of events according to whuch the data is to be classified
    n_quantiles: int
        number of quantiles within each interevent period

    Returns
    -------
    out: pd.DataFrame

    Example
    -------
    pd.set_option("display.max_rows", 20)
    data_to_slice = pd.DataFrame(14.9, index=range(20), columns=["woof"])
    events = pd.DataFrame(index=range(20), columns=["one",])
    events.iloc[[2,10,14], 0] = 1
    events.iloc[[5,10,15], 1] = 1
    interevent_qcut(data_to_slice,events.dropna(),n_quantiles=3)
    """
    # assert isinstance(events, pd.DataFrame)
    #
    # # recursion if multiple events columns
    # if events.shape[1] > 1:
    #     res = interevent_qcut(
    #         data_to_slice=interevent_qcut(
    #             data_to_slice, events.iloc[:,[0]], n_quantiles),
    #         events=events.iloc[:,1:],
    #         n_quantiles=n_quantiles)
    #     return res

    # store name
    col_name = "evt_q"

    data = data_to_slice.copy()

    # Make sure events do not contain NaNs
    if events.isnull().any()[0]:
        raise ValueError("A NaN found in events, ain't going no further")
    # if events.isnull().sum()[0] > 0:
    #     warnings.warn("There are missing values in data! Will drop.")
    #     events = events.dropna()

    # Locate first and last event dates
    evt_first = events.index[0]
    evt_last = events.index[-1]

    # Sample the data between the first and last events
    data = data.loc[evt_first:evt_last, :]

    # Span events by data, get event number for each day
    events_spanned = events.reindex(data.index)
    event_number = events_spanned.expanding().count()

    # Add event number and classification columns for further groupby
    data["evt_num"] = event_number
    data[col_name] = np.nan

    # Take a subsample between first and last events only contingent on both
    # data and events
    data = data.loc[data.evt_num > 0]
    events = events.loc[data.index[0]: data.index[-1]]

    # Output has the same layout as data
    out = pd.DataFrame(index=data.index, columns=data.columns)

    # Take the event days as a separate case and drop them from the data
    announcement_days = data.loc[events.index]
    announcement_days[col_name] = "event"

    # Drop the announcement days
    data = data.drop(announcement_days.index, axis=0)

    # Make quantile labels
    quantile_labels = ["q" + str(q+1) for q in range(n_quantiles)]

    for evt_num, df in data.groupby(["evt_num"]):
        df["day_count"] = df["evt_num"].expanding().count()
        df[col_name] = pd.qcut(df["day_count"], n_quantiles, quantile_labels)
        out.loc[df.index, :] = df.loc[:, data.columns]

    # Plug in the announcement days
    out.loc[announcement_days.index, data.columns] = announcement_days

    return out.drop(["evt_num"], axis=1)

def parse_bloomberg_excel(filename, colnames_sheet, data_sheets):
    """Parse .xlsx frile constructed with Bloomberg Excel API.

    Returns
    -------
    this_data : pandas.DataFrame
        of data
    """
    if isinstance(data_sheets, str):
        data_sheets = [data_sheets,]

    # converter for date
    def converter(x):
        try:
            res = pd.to_datetime(x)
        except:
            res = pd.NaT
        return res

    # read in
    data_dict_full = pd.read_excel(filename,
        sheetname=data_sheets+[colnames_sheet,],
        header=0)

    # column names on separate sheet
    colnames = data_dict_full[colnames_sheet].columns

    # take just on sheet with data
    data_dict = {k: data_dict_full[k] for k in data_sheets}

    # loop over sheetnames
    all_data = dict()

    for s in data_sheets:
        # s = "sek"
        data_df = data_dict[s]
        # loop over triplets, map dates, extract
        new_data_df = []
        for p in range((data_df.shape[1]+1)//3):
            # p = 0
            # this triplet
            this_piece = data_df.iloc[1:,p*3:(p+1)*3-1]
            # map date
            this_piece.iloc[:,0] = this_piece.iloc[:,0].map(converter)
            # extract date as index
            this_piece = this_piece.set_index(this_piece.columns[0])
            # rename
            this_piece.columns = [colnames[p]]
            this_piece.index.name = "date"
            # store
            new_data_df += [this_piece.dropna(),]

        # concat
        all_data[s] = pd.concat(new_data_df, axis=1, join="outer")

    return all_data

def compute_floating_leg_return(trade_dates, returns, maturity, settings):
    """

    Parameters
    ----------
    trade_dates: pd.tseries.index.DatetimeIndex
        with trade dates of OIS contracts (dates when the fixed leg is quoted)
    returns: pd.Series
        of returns on the underlying overnight (or tom/next) rate
    maturity: pd.tseries.offsets.DateOffset
        specifying maturity of the contract. For example DateOffset(months=1)
        corresponds to the maturity of one month
    settings: dict
        specifying contract's conventions

    The dictionary should look like:

        {"start_date": 2,
         "fixing_lag": 1,
         "day_count_float": 360,
         "date_rolling": "modified following"}

    The items in the dictionary are:
    start_date: int
        number of business days until the first accrual of floating rate
    fixing_lag: int
        number of periods to shift returns _*forward*_ that is
        if the underlyig rate is reported with one period lag, today's rate on
        the floating leg is determined tomorrow. The value is negative if
        today's rate is determined yesterday
    day_count_float: int
        360 or 365 corresponding to Act/360 and Act/365 day count conventions
    date_rolling: str
        specifying date rolling convention if the end date of the contract is
        not a business day. Typical conventions are: "previous", "following",
        and "modified following". Currently only the latter two are implemented


    Returns
    -------
    out: dict
        with two dataframe and series as items. Key 'dates' contains dataframe
        of start and end dates for each realized return for a swap traded on
        date in trade dates. Key 'ret' contains the realized return

    """
    # Prepare the output structures
    out_dates = pd.DataFrame(index=trade_dates, columns=["start", "end"],
                             dtype="datetime64[ns]")
    out_returns = pd.Series(index=trade_dates, name=returns.name)

    # Prepare the data and get a shrothand notation for settings
    returns = returns.shift(-settings["fixing_lag"])  # publication or t/n lag
    day_count = settings["day_count_float"]

    # Start the main lOOp
    for date in trade_dates:
        # date = trade_dates[0]
        # Set the start date - the first date of accrued floating interest
        # TODO: there's pandas.tseries.holiday, with holiday calendars...
        start_date = date + BDay(settings["start_date"])

        # End date
        end_date = start_date + maturity

        # Handle the date rolling if end_date is not a business day
        # TODO: relegate date rolling to a separate function to avoid clutter?
        if settings["date_rolling"] == "previous":
            # Roll to the previous business day
            end_date -= BDay(0)

        elif settings["date_rolling"] == "following":
            # Roll to the next business day
            end_date += BDay(0)

        elif settings["date_rolling"] == "modified following":
            # Try to roll forward
            tmp_end_date = end_date + BDay(0)

            # If the date is in the following month roll backwards instead
            if tmp_end_date.month == end_date.month:
                end_date += BDay(0)
            else:
                end_date -= BDay(0)

        else:
            raise NotImplementedError("{} date rolling is not supported"
                                      .format(settings["date_rolling"]))

        # Append the output dates
        out_dates.loc[date, "start"] = start_date
        out_dates.loc[date, "end"] = end_date

        # Append returns, if the end date has already happened
        if end_date <= returns.index[-1]:
            # Reindex to calendar day, carrying rates forward over non b-days
            tmp_ret = returns.reindex(
                pd.DatetimeIndex(start=start_date, end=end_date, freq="D"),
                method="ffill")

            # Compute the cumulative floating leg return over the period
            out_returns.loc[date] = \
                100 * (day_count / tmp_ret.size) * \
                ((1 + tmp_ret / day_count / 100).prod() - 1)

    # Populate the output
    out = {"dates": out_dates, "ret": out_returns}

    return out

def next_days_same_rate(dt, b_day=None):
    """
    dt : str/np.datetime64
    """
    if b_day is None:
        b_day = BDay()

    dt = pd.to_datetime(dt)

    next_b_day = dt + b_day

    res = (next_b_day - dt).days

    return res

def to_better_latex(df_coef, df_tstat, fmt_coef="{}", fmt_tstat="{}",
    **kwargs):
    """
    df_coef = pd.DataFrame(np.eye(2)*3, index=["on","tw"], columns=["A","B"])
    df_coef.iloc[0, 0] = None
    df_tstat = pd.DataFrame(np.eye(2), index=["on","tw"], columns=["A","B"])
    fmt_coef = '{:3.2f}'
    fmt_tstat = fmt_coef

    """
    weird_fmt = lambda x: "\multicolumn{1}{c}{" + str(x) + "}"

    # def signif_fmt(x):
    #     if x <= 0.01:
    #         star = "***"
    #     elif x <= 0.05:

    mask_coef = df_coef.applymap(np.isfinite)
    mask_tstat = df_tstat.applymap(np.isfinite)

    df_coef_fmt = df_coef.applymap(fmt_tstat.format)
    df_tstat_fmt = df_tstat.applymap(('('+fmt_tstat+')').format)

    new_df = []
    for p, q in zip(*[list(r.values) for r in (df_coef_fmt, df_tstat_fmt)]):
        new_df += [p]
        new_df += [q]

    new_mask = []
    for p, q in zip(*[list(r.values) for r in (mask_coef, mask_coef)]):
        new_mask += [p]
        new_mask += [q]

    new_idx = []
    for p, q in zip(list(df_coef.index), [' ',]*len(df_coef.index)):
        new_idx += [p]
        new_idx += [q]

    # new_col = [weird_fmt(p) for p in df_coef.columns]
    new_col = df_coef.columns

    new_df = pd.DataFrame(new_df, index=new_idx, columns=new_col)
    new_mask = pd.DataFrame(new_mask, index=new_idx, columns=new_col)
    new_df = new_df.applymap(weird_fmt).where(~new_mask).fillna(new_df)

    return new_df.to_latex(**kwargs)


if __name__ == "__main__":
    pass
    # from foolbox.api import *
    # fname = data_path + "ois_2000_2017_d.xlsx"
    # lol = parse_bloomberg_excel(
    #     filename=fname,
    #     colnames_sheet="tenor",
    #     data_sheets=["aud","cad","chf","gbp","nzd","sek","usd","eur"])
    #
    # lol = pd.Panel.from_dict(all_data, orient="minor")
    # instr = lol.loc["1M",:,:]

<<<<<<< HEAD

    from foolbox.api import *
    # Get the data
    with open(data_path + "ois_bloomberg.p", mode="rb") as halupa:
        ois_data = pickle.load(halupa)

    # Value date, day count convention and fixing lag settings. Note that US
    # fixing lag is set to 0, since the overnight data (effr) is already lagged
    # by the New York Fed
    all_settings = {
        "aud": {"start_date": 1,
                "fixing_lag": 0,
                "day_count_float": 365,
                "date_rolling": "modified following"},

        "cad": {"start_date": 0,
                "fixing_lag": 1,
                "day_count_float": 365,
                "date_rolling": "modified following"},

        "chf": {"start_date": 2,
                "fixing_lag": -1,
                "day_count_float": 360,
                "date_rolling": "modified following"},

        "eur": {"start_date": 2,
                "fixing_lag": 0,
                "day_count_float": 360,
                "date_rolling": "modified following"},

        "gbp": {"start_date": 0,
                "fixing_lag": 0,
                "day_count_float": 365,
                "date_rolling": "modified following"},

        "jpy": {"start_date": 2,
                "fixing_lag": 1,
                "day_count_float": 365,
                "date_rolling": "modified following"},

        "nzd": {"start_date": 2,
                "fixing_lag": 0,
                "day_count_float": 365,
                "date_rolling": "modified following"},

        "sek": {"start_date": 2,
                "fixing_lag": -1,
                "day_count_float": 360,
                "date_rolling": "modified following"},

        "usd": {"start_date": 2,
                "fixing_lag": 0,
                "day_count_float": 360,
                "date_rolling": "modified following"}

        }

    test_currencies = ["aud", "cad", "chf", "eur", "gbp", "nzd", "sek", "usd"]
    test_currencies = ["usd"]
    test_maturity = "1Y"  # corresponds to column names in ois_data dataframes
    for curr in test_currencies:
        # Select the data
        test_curr = curr
        test_data = ois_data[test_curr]
        settings = all_settings[test_curr]

        # Create the dataoffset object according to the desired maturity
        if test_maturity[1] == "M":
            maturity = DateOffset(months=int(test_maturity[0]))

        if test_maturity[1] == "Y":
            maturity = DateOffset(months=12*int(test_maturity[0]))

        # Get the inputs for return estimation: trade dates first
        trade_dates = test_data[test_maturity].dropna().index
        # Return of the underlying floating rate
        returns = test_data["ON"].dropna()

        # Compute returns and periods over which the returns realized
        realized_ret_data = \
            compute_floating_leg_return(trade_dates, returns, maturity,
                                        settings)

        # Concatenate the results: fixed, start and end dates, realized
        res = pd.concat([test_data[test_maturity], realized_ret_data["dates"],
                         realized_ret_data["ret"]], join="inner", axis=1)
        res.columns = ["fixed", "start", "end", "realized"]

        # Print something
        #print(curr, res.head(22))

        # Plot fixed vs realized float
        to_plot = res[["fixed", "realized"]].dropna()
        to_plot.plot(title=test_curr + "_" + test_maturity)
    #plt.show()

    # Test the unbiasedness
        diff = \
            (to_plot.fixed - to_plot.realized).to_frame(name="d").astype("float")

        print(test_curr, taf.descriptives(diff, 1))
=======
    # to_better_latex(coef*100, se*100, fmt_coef="{:3.2f}", fmt_tstat="{:3.2f}",
        #     buf=out_path+"temp.tex", column_format="l"+"W"*len(se.columns))
>>>>>>> f9fe5775
<|MERGE_RESOLUTION|>--- conflicted
+++ resolved
@@ -72,6 +72,7 @@
         orient="items").drop(drop_curs, axis="minor_axis")
 
     return prices, swap_points
+
 
 def align_and_fillna(data, reindex_freq=None, **kwargs):
     """
@@ -209,6 +210,7 @@
 
     return (res if df is None else df)
 
+
 def interevent_qcut(data_to_slice, events, n_quantiles):
     """Given a dataframe of data assigns each data point to an interevent
     quantile.
@@ -302,6 +304,7 @@
 
     return out.drop(["evt_num"], axis=1)
 
+
 def parse_bloomberg_excel(filename, colnames_sheet, data_sheets):
     """Parse .xlsx frile constructed with Bloomberg Excel API.
 
@@ -336,12 +339,10 @@
     all_data = dict()
 
     for s in data_sheets:
-        # s = "sek"
         data_df = data_dict[s]
         # loop over triplets, map dates, extract
         new_data_df = []
         for p in range((data_df.shape[1]+1)//3):
-            # p = 0
             # this triplet
             this_piece = data_df.iloc[1:,p*3:(p+1)*3-1]
             # map date
@@ -358,6 +359,7 @@
         all_data[s] = pd.concat(new_data_df, axis=1, join="outer")
 
     return all_data
+
 
 def compute_floating_leg_return(trade_dates, returns, maturity, settings):
     """
@@ -416,7 +418,6 @@
 
     # Start the main lOOp
     for date in trade_dates:
-        # date = trade_dates[0]
         # Set the start date - the first date of accrued floating interest
         # TODO: there's pandas.tseries.holiday, with holiday calendars...
         start_date = date + BDay(settings["start_date"])
@@ -469,6 +470,7 @@
 
     return out
 
+
 def next_days_same_rate(dt, b_day=None):
     """
     dt : str/np.datetime64
@@ -533,7 +535,6 @@
 
 
 if __name__ == "__main__":
-    pass
     # from foolbox.api import *
     # fname = data_path + "ois_2000_2017_d.xlsx"
     # lol = parse_bloomberg_excel(
@@ -544,7 +545,6 @@
     # lol = pd.Panel.from_dict(all_data, orient="minor")
     # instr = lol.loc["1M",:,:]
 
-<<<<<<< HEAD
 
     from foolbox.api import *
     # Get the data
@@ -646,7 +646,5 @@
             (to_plot.fixed - to_plot.realized).to_frame(name="d").astype("float")
 
         print(test_curr, taf.descriptives(diff, 1))
-=======
     # to_better_latex(coef*100, se*100, fmt_coef="{:3.2f}", fmt_tstat="{:3.2f}",
-        #     buf=out_path+"temp.tex", column_format="l"+"W"*len(se.columns))
->>>>>>> f9fe5775
+        #     buf=out_path+"temp.tex", column_format="l"+"W"*len(se.columns))