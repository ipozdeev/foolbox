--- conflicted
+++ resolved
@@ -302,58 +302,6 @@
 
 import pandas as pd
 
-<<<<<<< HEAD
-def parse_bloomberg_excel(filename, data_sheet, colnames_sheet):
-    """
-    filename = fname_1w_settl
-    Returns
-    -------
-    this_data : dict
-        with "NYC", "LON", "TOK" as keys, pandas.DataFrames as values
-    """
-    colnames = pd.read_excel(filename, sheetname=colnames_sheet, header=0)
-    colnames = colnames.columns
-
-    N = len(colnames)
-
-    converters = {}
-    for p in range(N):
-        converters[p*3] = tt(x) #lambda x: pd.to_datetime(x)
-
-    # s = "NYC"
-    data = pd.read_excel(
-        io=filename,
-        sheetname=data_sheet,
-        skiprows=2,
-        header=None,
-        converters=converters)
-
-    # take every third third column: these are the values
-    data = [data.ix[:,(p*3):(p*3+1)].dropna() for p in range(N)]
-
-    # pop dates as index
-    for p in range(N):
-        data[p].index = data[p].pop(p*3)
-
-    # `data` is a list -> concat to a df
-    data = pd.concat(data, axis=1, ignore_index=False)
-
-    # columns are iso letters
-    data.columns = colnames
-
-    return data
-
-
-def tt(x):
-    try:
-        pd.to_datetime(x)
-    except ValueError:
-        pass
-
-
-
-
-=======
 def parse_bloomberg_excel(filename, colnames_sheet, data_sheets):
     """
 
@@ -417,5 +365,4 @@
         data_sheets=["aud","cad","chf","gbp","nzd","sek","usd","eur"])
 
     lol = pd.Panel.from_dict(all_data, orient="minor")
-    instr = lol.loc["1M",:,:]
->>>>>>> d4b1006a
+    instr = lol.loc["1M",:,:]