--- conflicted
+++ resolved
@@ -279,36 +279,21 @@
 
 if __name__ == "__main__":
 
-    # %matplotlib inline
     import matplotlib.pyplot as plt
-<<<<<<< HEAD
     from foolbox import tables_and_figures as taf
 
     trading_env = wrapper_prepare_environment(settings, bid_ask=False,
                                               spot_only=False)
-=======
-    import pickle
-
-    # trading_env = wrapper_prepare_environment(settings, bid_ask=False,
-    #                                           spot_only=False)
-    #
-    # one_strat = saga_strategy(trading_env, 10, 10, fomc=True, leverage="net",
-    #                           proxy_rate_pickle="overnight_rates.p",
-    #                           e_proxy_rate_pickle=
-    #                             "implied_rates_from_1m_ois_since.p",
-    #                           meetings_pickle="meetings.p",
-    #                           avg_impl_over=settings["avg_impl_over"],
-    #                           avg_refrce_over=settings["avg_refrce_over"],
-    #                           ffill=True)
-    #
-    # with open(path_to_data + "one_saga_strat.p", mode='wb') as hangar:
-    #     pickle.dump(one_strat, hangar)
->>>>>>> 735baae0
-
-    # one_strat.plot()
-    # plt.show()
-
-<<<<<<< HEAD
+
+    one_strat = saga_strategy(trading_env, 10, 10, fomc=True, leverage="net",
+                              proxy_rate_pickle="overnight_rates.p",
+                              e_proxy_rate_pickle=
+                                "implied_rates_from_1m_ois_since.p",
+                              meetings_pickle="meetings.p",
+                              avg_impl_over=settings["avg_impl_over"],
+                              avg_refrce_over=settings["avg_refrce_over"],
+                              ffill=True)
+
     saga_strat = np.log(one_strat).diff().replace(0.0, np.nan).dropna()\
         .to_frame("saga")
 
@@ -326,62 +311,6 @@
     one_strat.plot()
     plt.show()
 
-
-    # one_strat.plot()
-    # plt.show()
-
-    # log_saga_strat = np.log(one_strat).diff().replace(0.0, np.nan)
-    #
-    # map_fwd_disc = lambda x: x.rolling(20, min_periods=1).mean().shift(1)
-    # carry_strat = retail_carry(trading_env, fwd_disc=None,
-    #                            map_fwd_disc=map_fwd_disc, n_portfolios=3)
-    #
-    # carry_strat.plot()
-    #
-    # log_carry_strat = np.log(carry_strat).diff().replace(0.0, np.nan)
-    #
-    # spanning_t = taf.ts_ap_tests(y=log_saga_strat.dropna().to_frame("saga"),
-    #                              X=log_carry_strat.dropna().to_frame("carry"),
-    #                              scale=252)
-    #
-    # pd.concat((log_saga_strat, log_carry_strat), axis=1).to_clipboard()
-    #
-    # map_fwd_disc = lambda x: -1*x.rolling(22, min_periods=1).mean().shift(2)
-    #
-    # fwd_disc = trading_env.swap_points["bid"] /\
-    #     trading_env.spot_prices["bid"]
-    # fwd_disc_weird = fwd_disc.diff().rolling(5, min_periods=1).mean()
-    # mom = retail_carry(trading_env,
-    #                    fwd_disc=fwd_disc_weird,
-    #                    map_fwd_disc=None, n_portfolios=3)
-    # mom.plot()
-    # mom.pct_change().mean() * 100
-
-=======
-    # # momentum
-    # momenta = dict()
-    # for p in [1, 3, 6, 9, 12]:
-    #     map_spot_ret = lambda x: -1*x.rolling(p*22, min_periods=1).mean()\
-    #         .shift(1)
-    #     one_strat = retail_momentum(trading_env, map_spot_ret=map_spot_ret,
-    #                                 n_portfolios=3)
-    #
-    #     momenta[p] = one_strat
-    #
-    # momenta = pd.DataFrame.from_dict(momenta)
-    #
-    # with open(path_to_data + "momenta_strat.p", mode='wb') as hangar:
-    #     pickle.dump(momenta, hangar)
-
-    saga = pd.read_pickle(path_to_data + "one_saga_strat.p").rename("saga")
-    mom = pd.read_pickle(path_to_data + "momenta_strat.p")
-    pd.concat((saga, mom), axis=1).plot()
-    plt.show()
-
-    # one_strat.plot()
-    # plt.show()
-
->>>>>>> 735baae0
     # h_range = range(1, 2)
     # th_range = range(1, 5)
     #
