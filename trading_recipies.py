from foolbox.fxtrading import *
from foolbox.data_mgmt import set_credentials as set_cred
from foolbox.wp_tabs_figs.wp_settings import settings
from foolbox.finance import get_pe_signals
import pickle
import pandas as pd

path_to_data = set_cred.set_path("research_data/fx_and_events/")

# Set the output path, input data and sample
s_dt = pd.to_datetime(settings["sample_start"])
e_dt = pd.to_datetime(settings["sample_end"])
avg_impl_over = settings["avg_impl_over"]
avg_refrce_over = settings["avg_refrce_over"]

proxy_rate_pkl = "overnight_rates.p"
implied_rate_pkl = "implied_rates_from_1m_ois.p"
fx_pkl = "fx_by_tz_aligned_d.p"
fx_pkl_fomc = "fx_by_tz_sp_fixed.p"

<<<<<<< HEAD
no_good_curs = ["dkk", "jpy", "nok", "gbp", "cad", "chf", "eur",
                "nzd", "sek"]

# no_good_curs = ["dkk", "jpy", "nok", "cad", "chf", "eur", "gbp",
#                 "nzd", "sek"]
# no_good_curs = ["dkk", "jpy", "nok", "aud", "cad", "chf", "eur",
#                 "nzd", "sek"]
# no_good_curs = ["dkk", "jpy", "nok", "cad", "chf", "eur",
#                 "nzd", "sek"]
=======
no_good_curs = ["dkk", "jpy", "nok", ]
# "aud", "cad", "chf", "eur", "nzd", "sek"]
>>>>>>> 8ed21b83
no_good_curs_fomc = ["dkk"]
# no_ois_curs = ["jpy", "nok"]

fx_data = pd.read_pickle(path_to_data + fx_pkl)
fx_data_fomc = pd.read_pickle(path_to_data + fx_pkl_fomc)

# prepare environment: local announcements--------------------------------
tr_env = FXTradingEnvironment.from_scratch(
    spot_prices={
        "bid": fx_data["spot_bid"].loc[s_dt:e_dt, :],
        "ask": fx_data["spot_ask"].loc[s_dt:e_dt, :]},
    swap_points={
        "bid": fx_data["tnswap_bid"].loc[s_dt:e_dt, :],
        "ask": fx_data["tnswap_ask"].loc[s_dt:e_dt, :]}
    )

# clean-ups -------------------------------------------------------------
tr_env.drop(labels=no_good_curs, axis="minor_axis", errors="ignore")
tr_env.remove_swap_outliers()
tr_env.reindex_with_freq('B')
tr_env.align_spot_and_swap()
tr_env.fillna(which="both", method="ffill")

# prepare environment: FOMC announcements--------------------------------
# Extract FOMC fixing time df's from panels
for key, panel in fx_data_fomc.items():
    fx_data_fomc[key] = panel.loc[:, :, settings["usd_fixing_time"]]
tr_env_fomc = FXTradingEnvironment.from_scratch(
    spot_prices={
        "bid": fx_data_fomc["spot_bid"].loc[s_dt:e_dt, :],
        "ask": fx_data_fomc["spot_ask"].loc[s_dt:e_dt, :]},
    swap_points={
        "bid": fx_data_fomc["tnswap_bid"].loc[s_dt:e_dt, :],
        "ask": fx_data_fomc["tnswap_ask"].loc[s_dt:e_dt, :]}
    )

# clean-ups -------------------------------------------------------------
tr_env_fomc.drop(labels=no_good_curs_fomc, axis="minor_axis", errors="ignore")
tr_env_fomc.remove_swap_outliers()
tr_env_fomc.reindex_with_freq('B')
tr_env_fomc.align_spot_and_swap()
tr_env_fomc.fillna(which="both", method="ffill")


def saga_strategy(trading_env, holding_period, threshold, fomc=False,
                  leverage="net", **kwargs):
    """

    Parameters
    ----------
    trading_env : FXTradingEnvironment
    holding_period : int
    threshold : float
        in basis points, e.g. 25 for the mode of fomc decisions
    fomc : bool
    kwargs : dict
        arguments to get_pe_signals (-> to PolicyExpectation.from_pickles()):
            - proxy_rate_pickle
            - e_proxy_rate_pickle
            - meetings_pickle
            - avg_impl_over
            - avg_refrce_over
            - ffill

    Returns
    -------

    """
    # forecast direction ----------------------------------------------------
    curs = trading_env.currencies
    fcast_lag = holding_period + 2

    signals_fcast = get_pe_signals(curs, fcast_lag, threshold, path_to_data,
                                   fomc=False, **kwargs)

    if fomc:
        # get fomc signals
        signals_fomc = get_pe_signals(curs, fcast_lag, threshold, path_to_data,
                                      fomc=True, **kwargs)

        # combine signals
        signals_fcast, _ = signals_fcast.align(signals_fomc, axis=0,
                                               join="outer")
        signals_fcast, _ = signals_fcast.align(signals_fomc, axis=1,
                                               join="outer")
        signals_fcast = signals_fcast.fillna(signals_fomc)

    # reindex to be sure that no events are out of sample
    signals_fcast = signals_fcast.reindex(
        index=pd.date_range(trading_env.spot_prices["bid"].first_valid_index(),
                            trading_env.spot_prices["bid"].last_valid_index(),
                            freq='B'))

    # trading strategy ------------------------------------------------------
    strategy_fcast = FXTradingStrategy.from_events(signals_fcast,
        blackout=1, hold_period=holding_period, leverage=leverage)

    # trading ---------------------------------------------------------------
    trading = FXTrading(environment=trading_env, strategy=strategy_fcast)

    # backtest --------------------------------------------------------------
    res = trading.backtest("unrealized")

    return res


def saga_strategy2(trading_env, trading_env_fomc, holding_period, threshold,
                   **kwargs):
    """

    Parameters
    ----------
    trading_env: 'FXTradingEnvironment' instance with local fixing time data
    trading_env_fomc: 'FXTradingEnvironment' instance with US fixing time data
    holding_period: int
    threshold: float
    fomc: bool

    Returns
    -------

    """
    # forecast direction ----------------------------------------------------
    curs = trading_env.currencies
    curs_fomc = trading_env_fomc.currencies
    fcast_lag = holding_period + 2

    signals_fcast = get_pe_signals(curs, fcast_lag, threshold, path_to_data,
                                   fomc=False, **kwargs)

    signals_fcast_fomc = get_pe_signals(curs_fomc, fcast_lag, threshold,
                                        path_to_data, fomc=True, **kwargs)

    # reindex to be sure that no events are out of sample
    signals_fcast = signals_fcast.reindex(
        index=pd.date_range(s_dt, e_dt, freq='B'))
    signals_fcast_fomc = signals_fcast_fomc.reindex(
        index=pd.date_range(s_dt, e_dt, freq='B'))

    # trading strategy ------------------------------------------------------
    strategy_fcast = FXTradingStrategy.from_events(signals_fcast,
        blackout=1, hold_period=holding_period, leverage="unlimited")

    # trading ---------------------------------------------------------------
    trading = FXTrading(environment=trading_env, strategy=strategy_fcast)

    # backtest --------------------------------------------------------------
    res = trading.backtest("balance")

    # trading strategy FOMC--------------------------------------------------
    strategy_fcast_fomc = FXTradingStrategy.from_events(signals_fcast_fomc,
        blackout=1, hold_period=holding_period, leverage="net")

    # trading ---------------------------------------------------------------
    trading_fomc = FXTrading(environment=trading_env_fomc,
                             strategy=strategy_fcast_fomc)

    # backtest --------------------------------------------------------------
    res_fomc = trading_fomc.backtest("balance")

    return res, res_fomc


def wrapper_prepare_environment(settings, bid_ask=True, spot_only=False):
    """

    Parameters
    ----------
    settings

    Returns
    -------

    """
    # settings
    s_dt = pd.to_datetime(settings["sample_start"])
    e_dt = pd.to_datetime(settings["sample_end"])
    fx_pkl = settings["fx_data"]
    no_good_curs = settings["drop_currencies"]

    # prepare environment ---------------------------------------------------
    # load data
    fx_data = pd.read_pickle(path_to_data + fx_pkl)

    # construct environment
    if bid_ask:
        spot_prices = {
            "bid": fx_data["spot_bid"].loc[s_dt:e_dt, :],
            "ask": fx_data["spot_ask"].loc[s_dt:e_dt, :]}
        swap_points = {
            "bid": fx_data["tnswap_bid"].loc[s_dt:e_dt, :],
            "ask": fx_data["tnswap_ask"].loc[s_dt:e_dt, :]}
    else:
        spot_prices = (fx_data["spot_bid"].loc[s_dt:e_dt, :] +
                       fx_data["spot_ask"].loc[s_dt:e_dt, :]) / 2
        swap_points = (fx_data["tnswap_bid"].loc[s_dt:e_dt, :] +
                       fx_data["tnswap_ask"].loc[s_dt:e_dt, :]) / 2

    if spot_only:
        swap_points *= 0.0

    tr_env = FXTradingEnvironment.from_scratch(spot_prices=spot_prices,
                                               swap_points=swap_points)

    # clean-ups -------------------------------------------------------------
    tr_env.drop(labels=no_good_curs, axis="minor_axis", errors="ignore")
    tr_env.remove_swap_outliers()
    tr_env.reindex_with_freq('B')
    tr_env.align_spot_and_swap()
    tr_env.fillna(which="both", method="ffill")

    return tr_env


def wrapper_saga_strategy(settings, bid_ask=True, spot_only=False, fomc=False,
                          leverage="net", parallelize=False):
    """

    Parameters
    ----------
    settings
    bid_ask
    spot_only
    fomc
    leverage
    parallelize

    Returns
    -------

    """
    # # ranges
    # h_range = range(1, 2)
    # th_range = range(1, 5)
    #
    # # trading environment: spot prices and swap points
    # trading_env = wrapper_prepare_environment(settings, bid_ask, spot_only)
    #
    # if parallelize:
    #
    #
    #
    # else:
    #     pass
    #
    # return res
    pass


def retail_carry(trading_env, fwd_disc=None, map_fwd_disc=None,
                 leverage="net", **kwargs):
    """Construct carry as if implemented on the forex (daily).

    Parameters
    ----------
    trading_env : FXTradingEnvironment
    fwd_disc : pandas.DataFrame
        of forward discounts (positive if rf > rf in the us)
    map_fwd_disc : callable
        function to apply to `fwd_disc`, e.g. lambda x: x.rolling(5).mean()
    leverage : str
    kwargs : dict
        additional args to portfolio_construction.rank_sort()

    Returns
    -------

    """
    if fwd_disc is None:
        fwd_disc = trading_env.mid_swap_points / \
                   trading_env.mid_spot_prices * -1

    if map_fwd_disc is None:
        map_fwd_disc = lambda x: x.shift(1)

    # apply transformation to forward discounts
    fwd_disc = map_fwd_disc(fwd_disc)

    # signals
    portfolios = poco.rank_sort(fwd_disc, fwd_disc, **kwargs)

    # carry strategy
    strategy = FXTradingStrategy.from_long_short(portfolios, leverage=leverage)

    # trading
    trading = FXTrading(environment=trading_env, strategy=strategy)

    # backtest
    res = trading.backtest("unrealized")

    return res

def retail_value(trading_env, ppp, spot=None, map_signal=None,
                 leverage="net", **kwargs):
    """
    """
    if spot is None:
        spot = (trading_env.spot_prices["ask"] +
                trading_env.spot_prices["bid"]) / 2

    if map_signal is None:
        map_signal = lambda x: x.shift(1)

    # reindex
    ppp_reix = ppp.reindex(spot.index, method="ffill")

    # reer-like
    signal = ppp_reix / spot

    # apply transformation to forward discounts
    signal = map_signal(signal)

    # signals
    portfolios = poco.rank_sort(signal, signal, **kwargs)

    # carry strategy
    strategy = FXTradingStrategy.from_long_short(portfolios, leverage=leverage)

    # trading
    trading = FXTrading(environment=trading_env, strategy=strategy)

    # backtest
    res = trading.backtest("unrealized")

    return res


def retail_momentum(trading_env, spot_ret=None, map_spot_ret=None,
                    leverage="net", **kwargs):
    """Construct momentum strategy a la Menkhoff et al. (2012).

    Parameters
    ----------
    trading_env
    spot_ret
    map_spot_ret
    leverage
    kwargs

    Returns
    -------

    """
    if spot_ret is None:
        spot_ret = np.log(trading_env.mid_spot_prices).diff()

    if map_spot_ret is None:
        map_spot_ret = lambda x: x.shift(1)

    # apply transformation to forward discounts
    spot_ret = map_spot_ret(spot_ret)

    # signals
    portfolios = poco.rank_sort(spot_ret, spot_ret, **kwargs)

    # carry strategy
    strategy = FXTradingStrategy.from_long_short(portfolios, leverage=leverage)

    # trading
    trading = FXTrading(environment=trading_env, strategy=strategy)

    # backtest
    res = trading.backtest("unrealized")

    return res


if __name__ == "__main__":

    import matplotlib.pyplot as plt
    from foolbox import tables_and_figures as taf

    trading_env = wrapper_prepare_environment(settings, bid_ask=True,
                                              spot_only=False)

    trading_env.drop(labels=[p for p in trading_env.currencies if p != "aud"],
                     axis="minor_axis", errors="ignore")

    one_strat = saga_strategy(trading_env, 10, 10, fomc=False,
                              leverage="unlimited",
                              proxy_rate_pickle="overnight_rates.p",
                              e_proxy_rate_pickle=
                                "implied_rates_from_1m_ois_since.p",
                              meetings_pickle="meetings.p",
                              avg_impl_over=settings["avg_impl_over"],
                              avg_refrce_over=settings["avg_refrce_over"],
                              ffill=True)

    saga_strat = np.log(one_strat).diff().replace(0.0, np.nan).dropna()\
        .to_frame("saga")

    # strats = dict()
    # for h in range(10, 11):
    #     for threshold in range(10, 11):
    #         res = saga_strategy2(tr_env, tr_env_fomc, h, threshold,
    #                              proxy_rate_pickle="overnight_rates.p",
    #                              e_proxy_rate_pickle=
    #                                "implied_rates_from_1m_ois_since.p",
    #                              meetings_pickle="meetings.p",
    #                              avg_impl_over=settings["avg_impl_over"],
    #                              avg_refrce_over=settings["avg_refrce_over"],
    #                              ffill=True)
    #         strats[(h, threshold)] = res
    #
    # res = pd.DataFrame(strats)

    with open(path_to_data + "temp_all_strats.p", mode="wb") as hangar:
        pickle.dump(res, hangar)<|MERGE_RESOLUTION|>--- conflicted
+++ resolved
@@ -18,20 +18,8 @@
 fx_pkl = "fx_by_tz_aligned_d.p"
 fx_pkl_fomc = "fx_by_tz_sp_fixed.p"
 
-<<<<<<< HEAD
-no_good_curs = ["dkk", "jpy", "nok", "gbp", "cad", "chf", "eur",
-                "nzd", "sek"]
-
-# no_good_curs = ["dkk", "jpy", "nok", "cad", "chf", "eur", "gbp",
-#                 "nzd", "sek"]
-# no_good_curs = ["dkk", "jpy", "nok", "aud", "cad", "chf", "eur",
-#                 "nzd", "sek"]
-# no_good_curs = ["dkk", "jpy", "nok", "cad", "chf", "eur",
-#                 "nzd", "sek"]
-=======
 no_good_curs = ["dkk", "jpy", "nok", ]
 # "aud", "cad", "chf", "eur", "nzd", "sek"]
->>>>>>> 8ed21b83
 no_good_curs_fomc = ["dkk"]
 # no_ois_curs = ["jpy", "nok"]
 
@@ -438,5 +426,14 @@
     #
     # res = pd.DataFrame(strats)
 
+    strats = dict()
+    for h in range(10, 11):
+        for threshold in range(10, 12):
+            res = saga_strategy2(tr_env, tr_env_fomc, h,
+                                 threshold/100.0)
+            strats[(h, threshold)] = res
+
+    res = pd.DataFrame(strats)
+
     with open(path_to_data + "temp_all_strats.p", mode="wb") as hangar:
         pickle.dump(res, hangar)