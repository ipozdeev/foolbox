import pandas as pd
from foolbox.finance import PolicyExpectation
from foolbox.data_mgmt import set_credentials as set_cred

path_to_data = set_cred.set_path("research_data/fx_and_events/")

<<<<<<< HEAD
=======
# Set the desired ois series, and signal cutoff threshold
ois_data = "icap_1m"
cutoff = 0.125
>>>>>>> 8ed21b83

if __name__ == "__main__":
    # data
    pkl_roll = "implied_rates_from_1m_ois_roll.p"
    pkl_since = "implied_rates_from_1m_ois_since.p"
    pkl_evt = "events.p"

    ir_roll = pd.read_pickle(path_to_data + pkl_roll)
    ir_since = pd.read_pickle(path_to_data + pkl_since)
    evt = pd.read_pickle(path_to_data + pkl_evt)
    evt = evt["joint_cbs"]

    ir_diff = (ir_roll - ir_since)
    ir_diff = ir_diff.reindex(
        index=pd.date_range(ir_diff.index[0], ir_diff.index[-1], freq='B'))
    ir_diff.shift(10).where(evt.notnull()).dropna(how="all").to_clipboard()

    print(ir_roll.dropna().tail())<|MERGE_RESOLUTION|>--- conflicted
+++ resolved
@@ -1,30 +1,58 @@
-import pandas as pd
-from foolbox.finance import PolicyExpectation
-from foolbox.data_mgmt import set_credentials as set_cred
+"""Here dwell tests of the announcement-driven FX strategy for the US
+"""
+__author__ = "fluffykitten"
 
-path_to_data = set_cred.set_path("research_data/fx_and_events/")
+from foolbox.api import *
 
-<<<<<<< HEAD
-=======
 # Set the desired ois series, and signal cutoff threshold
 ois_data = "icap_1m"
 cutoff = 0.125
->>>>>>> 8ed21b83
 
-if __name__ == "__main__":
-    # data
-    pkl_roll = "implied_rates_from_1m_ois_roll.p"
-    pkl_since = "implied_rates_from_1m_ois_since.p"
-    pkl_evt = "events.p"
+# Load datasets: exchange rates, events, and impled policy rates measures
+with open(data_path+"data_wmr_dev_d.p", mode="rb") as fname:
+    fx_data = pickle.load(fname)
+with open(data_path+"events.p", mode="rb") as fname:
+    events = pickle.load(fname)
+with open(data_path+"fed_funds.p", mode="rb") as fname:
+    fed_funds_data = pickle.load(fname)
+with open(data_path + "policy_rates.p", mode="rb") as fname:
+    p_rates = pickle.load(fname)
 
-    ir_roll = pd.read_pickle(path_to_data + pkl_roll)
-    ir_since = pd.read_pickle(path_to_data + pkl_since)
-    evt = pd.read_pickle(path_to_data + pkl_evt)
-    evt = evt["joint_cbs"]
+# Returns are 5-day excess returns on dollar factor. Get em'!
+rx = fx_data["rx_5d"].mean(axis=1) * (-1)  # -1 because USD is bought at hikes
+rx.name = "dol"
 
-    ir_diff = (ir_roll - ir_since)
-    ir_diff = ir_diff.reindex(
-        index=pd.date_range(ir_diff.index[0], ir_diff.index[-1], freq='B'))
-    ir_diff.shift(10).where(evt.notnull()).dropna(how="all").to_clipboard()
+# Get the implied rates, and the corresponding signals
+impl_fut = fed_funds_data["implied"]
+impl_ois = p_rates[ois_data]["usd"]
 
-    print(ir_roll.dropna().tail())+# Get the events and the target rate
+fomc = events["joint_cbs"]["usd"].dropna()
+fomc_target = events["joint_cbs_lvl"]["usd"]\
+    .reindex(rx.index).fillna(method="ffill")
+
+
+# Get signals
+signal_fomc = fomc.where(fomc != 0).dropna()
+signal_fut = (impl_fut - fomc_target).shift(5).reindex(fomc.index)
+signal_fut = signal_fut.where(abs(signal_fut) >= cutoff).dropna()
+signal_ois = (impl_ois - fomc_target).shift(5).reindex(fomc.index)
+signal_ois = signal_ois.where(abs(signal_ois) >= cutoff).dropna()
+
+# Perfect foresight
+perfect = poco.multiple_timing(rx, signal_fomc, xs_avg=False)
+
+# Fed Funds Futures
+fff = poco.multiple_timing(rx, signal_fut, xs_avg=False)
+
+# OIS
+ois = poco.multiple_timing(rx, signal_ois, xs_avg=False)
+
+
+# Pooled
+pooled = pd.concat([perfect, fff, ois], axis=1).dropna(how="all")
+pooled.columns = ["perfect", "futures", "ois"]
+
+print(taf.descriptives(pooled["2001-08-01":], scale=52))
+
+pooled.replace(np.nan, 0)["2001-08-01":].cumsum().plot()