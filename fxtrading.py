--- conflicted
+++ resolved
@@ -1,10 +1,6 @@
 import pandas as pd
 import numpy as np
-<<<<<<< HEAD
-#import ipdb
-=======
 # import ipdb
->>>>>>> cc1e6890
 
 class FXTrading():
     """
@@ -40,8 +36,6 @@
 
         # loop over time
         for t, row in self.actions.iterrows():
-            # if t > pd.to_datetime("2007-10-18"):
-            #     ipdb.set_trace()
             # fetch prices and swap points
             these_prices = self.prices.loc[:,t,:]
             these_swap_points = self.swap_points.loc[:,t,:]
@@ -411,11 +405,8 @@
                 self.end_quantity = self.initial_quantity - quantity
                 # Intuition: price > avg_price means gain in long position
                 #
-<<<<<<< HEAD
+                #  initial_price -> avg_price?
                 # initial_price -> avg_price?
-=======
-                #  initial_price -> avg_price?
->>>>>>> cc1e6890
                 self.realized_pnl = \
                     self.realized_pnl + quantity * (price - self.avg_price)
                 # Average price remains the same
