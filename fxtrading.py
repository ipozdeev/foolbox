import pandas as pd
import numpy as np
#import ipdb

class FXTrading():
    """
    """
    def __init__(self, prices, swap_points, signals, settings):
        """
        """
        self.prices = prices
        self.swap_points = swap_points
        self.signals = signals.replace(0.0, np.nan)
        self.settings = settings

        # position flags are continuous indicators
        self.position_flags = self.signals.\
            reindex(index=prices.major_axis).\
            fillna(method="bfill", limit=self.settings["h"])
        # position weights are signals through absolute sum thereof
        self.position_weights = self.position_flags.divide(
            np.abs(self.position_flags).sum(axis=1), axis=0).fillna(0.0)

        # actions
        self.actions = self.position_weights.diff().shift(-1)

        # portfolio
        positions = [FXPosition(currency=p) for p in self.signals.columns]
        self.portfolio = FXPortfolio(positions=positions)

    def backtest(self):
        """
        """
        # allocate space for P&L
        lqd_val = pd.Series(index=self.position_flags.index)

        # loop over time
        for t, row in self.actions.iterrows():
            # fetch prices and swap points
            these_prices = self.prices.loc[:,t,:]
            these_swap_points = self.swap_points.loc[:,t,:]

            # rebalance
            self.portfolio.rebalance_from_position_weights(row, these_prices)

            # roll
            self.portfolio.roll_over(these_swap_points)

            # get liquidation value
            lqd_val.loc[t] = self.portfolio.get_liquidation_value(these_prices)

        return lqd_val


class FXPortfolio():
    """
    """
    def __init__(self, positions):
        """
        """
        self.currencies = [p.currency for p in positions]
        self.positions = pd.Series(data=positions, index=self.currencies)

        self.balance = 1.0
        self.pw = pd.Series(0.0, index=[p.currency for p in positions])

    # @property
    # def prices(self):
    #     if self._prices is not None:
    #         return self._prices
    #
    #     return pd.Series(np.nan, index=["bid","ask"])
    #
    # @prices.setter
    # def prices(self, value):
    #     self._prices = value
    #
    # @property
    # def swap_points(self):
    #     if self._swap_points is not None:
    #         return self._swap_points
    #
    #     return pd.Series(np.nan, index=["bid","ask"])
    #
    # @swap_points.setter
    # def swap_points(self, value):
    #     self._swap_points = value

    # def get_market_value(self, prices):
    #     """
    #     """
    #     # init result at 0
    #     res = 0.0
    #
    #     # loop over positions, for repective currency fetch price & apply the
    #     #   same method
    #     for p in self.positions:
    #         res += p.get_market_value(prices.loc[p.currency])
    #
    #     # do not forget about balance
    #     res += self.balance
    #
    #     return res

    def get_liquidation_value(self, prices):
        """ Calculate total liquidation value of portfolio.
        """
        # init result at 0
        res = 0.0

        # loop over positions, for repective currency fetch price & apply the
        #   same method
        for p in self.positions.values:
            res += p.get_unrealized_pnl(prices.loc[p.currency])

        # do not forget about balance
        res += self.balance

        return res

    def rebalance_from_position_weights(self, dpw, prices):
        """
        """
        # previos positions weights
        if (dpw == 0.0).all():
            return

        new_pw = self.pw + dpw

        # 1) the ones that get closed
        to_close_idx = new_pw.ix[new_pw == 0].index
        for idx, p in self.positions.ix[to_close_idx].iteritems():
            # close -> realized p&l here
            p.close(prices.loc[idx,:])

        # replenish balance
        for p in self.positions.ix[to_close_idx].values:
            self.balance += p.realized_pnl
            p.realized_pnl = 0.0

        # recover liquidation value
        lqd_val = self.get_liquidation_value(prices)

        # 2) for each position, calculate additional amount to be transacted
        # total dollar amount
        pos_dol_vals = new_pw * lqd_val
        # total quantity
        new_qty = self.fxdivide(pos_dol_vals, prices)
        # current quantities
        cur_qty = self.positions.map(lambda x: x.end_quantity)
        cur_pos_types = self.positions.map(lambda x: x.position_float())
        cur_qty *= cur_pos_types

        # difference in positions
        dp = new_qty - cur_qty

        # rebalance
        for idx, p in self.positions.drop(to_close_idx).iteritems():
            p.transact(dp[idx], prices.loc[idx,:])

        # drag position weights
        self.pw = new_pw

    def rebalance_from_dpw(self, dpw, prices):
        """
        """
        dp = self.dpw2quantities(dpw=dpw, prices=prices)

        self.rebalance_from_dp(dp, prices)

    def rebalance_from_dp(self, dp, prices):
        """ Reabalance given differences in position quantities.
        Parameters
        ----------
        dp : pandas.Series
            indexed with currency names, e.g. "aud"
        """
        # loop over names of dp, transact in respective currency
        for idx, p in dp.iteritems():
            self.positions[idx].transact(p, prices.loc[idx,:])

    def dpw2quantities(self, dpw, prices):
        """ Transform position weights to quantitites to be transacted.
        Parameters
        ----------
        new_pw : pandas.Series
            of new position weights, indexed with currency names
        """
        # 1) calculate liquidation value of portfolio
        lqd_val = self.get_liquidation_value(prices)

        # 3) dollar value of positions
        dpw_dollar_val = dpw * lqd_val

        # 4) from dollar value to foreign currency quantity
        qty = self.fxdivide(dpw_dollar_val, prices)

        return qty

    def roll_over(self, swap_points):
        """ Roll over all positions.
        """
        for idx, p in self.positions.iteritems():
            p.roll_over(swap_points.loc[idx,:])

    def get_position_quantities(self):
        """
        """
        res = self.positions.map(lambda x: x.end_quantity)

        # res = pd.Series(data=position_quantities, index=self.currencies)

        return res

    @staticmethod
    def fxmul(main, other):
        """
        """
        masked_ba = other["bid"].mask(main > 0, other["ask"])
        res = main.mul(masked_ba)

        return res

    @staticmethod
    def fxdivide(main, other):
        """
        """
        masked_ba = other["bid"].mask(main > 0, other["ask"])
        res = main.divide(masked_ba)

        return res

class FXPosition(object):
    """Handles transaction and roll overs of positions in a foreign currency

    """

    def __init__(self, currency):
        """

        Parameters
        ----------
        currency: str
            reperesenting counter currency of an FXPosition


        Returns
        -------

        """
        self.currency = currency

        # Set the initial values for an empty position
        self.position_type = None  # Set to str 'short' or 'long'
        self.initial_price = 0
        self.initial_quantity = 0
        self.avg_price = 0

        self.unrealized_pnl = 0
        self.realized_pnl = 0

        # By default, no transactions take place
        self.end_quantity = self.initial_quantity

    def __str__(self):
        """ Handles string representation of the object
        """
        if self.position_type is None:
            return ' '.join((self.currency, "inactive"))

        qty = np.round(self.end_quantity, 4)

        res = ' '.join((self.position_type, str(qty), self.currency))

        return res

    def position_float(self):
        """
        """
        if self.position_type is None:
            return 0

        return 1 if self.position_type == "long" else -1

    def close(self, prices):
        """
        """
        if self.position_type is None:
            return

        if self.position_type == "long":
            self.sell(self.end_quantity, prices["bid"])
        else:
            self.buy(self.end_quantity, prices["ask"])

    def transact(self, quantity, price):
        """Wrapper around the 'buy()' and 'sell()' methods, recognizing sells
        as transactions with negative quantity. Furthermore, updates the
        intial_quantity to end_quantity, allowing for sequential transactions

        Parameters
        ----------
        quantity: float
            units of currency to transact, negative for sells
        price: pd.Series
            indexed with 'bid' and 'ask' containing the corresponding price
            quotes

        Returns
        -------

        """
        if quantity < 0:
            self.sell(-1*quantity, price["bid"])
        elif quantity > 0:
            self.buy(quantity, price["ask"])
        else:
            Warning("Transacting zero quantity, nothing happens")
            return

        self.initial_quantity = self.end_quantity

    def buy(self, quantity, price):
        """Buys 'quantity' units at 'price' price

        Parameters
        ----------
        quantity: float
            number of units of the currency to buy
        price: float
            transaction price

        Returns
        -------

        """
        # When attempting to transact zero units do nothing, pop up a warning
        if quantity == 0:
            Warning("Transacting zero quantity, nothing happens")
            return

        # If there is no open position open a long one, set the initial price
        if self.position_type is None:
            self.position_type = "long"
            self.initial_price = price

        # If the initial position is long, then buy MOAR
        if self.position_type == "long":
            # Increase the quantity
            self.end_quantity = self.initial_quantity + quantity
            # Compute VWAP
            self.avg_price = \
                (self.initial_price * self.initial_quantity +
                 price * quantity) / self.end_quantity

        # If short -- partial close at ask or flip to long
        else:
            # If quantity to buy is leq than that available - partial close
            if self.initial_quantity >= quantity:
                # Reduce the quanity
                self.end_quantity = self.initial_quantity - quantity
                # Intuition: price > init_price means loss in short position
                # NB: what about: initial_price -> avg_price
                self.realized_pnl = \
                    self.realized_pnl - quantity * (price - self.avg_price)
                # Average price remains the same

            # Else the position is closed and opened in the opposite direction
            else:
                self.flip(quantity, price)

        # Check the end quantity, render position type to None if nothing left
        if self.end_quantity == 0:
            self.position_type = None

    def sell(self, quantity, price):
        """Sells 'quantity' units at 'price' price

        Parameters
        ----------
        quantity: float
            number of units of the currency to sell
        price: float
            transaction price

        Returns
        -------

        """
        # When attempting to transact zero units do nothing, pop up a warning
        if quantity == 0:
            Warning("Transacting zero quantity, nothing happens")
            return

        # If there is no open position, create a short one, set initial price
        if self.position_type is None:
            self.position_type = "short"
            self.initial_price = price

        # If the initial position is long, partial close or flip to short
        if self.position_type == "long":
            # If quantity to sell is leq than that available - partial close
            if self.initial_quantity >= quantity:
                # Reduce the quanity
                self.end_quantity = self.initial_quantity - quantity
                # Intuition: price > init_price means gain in long position
                #
                § initial_price -> avg_price?
                self.realized_pnl = \
                    self.realized_pnl + quantity * (price - self.avg_price)
                # Average price remains the same

            # Else the position is closed and opened in the opposite direction
            else:
                self.flip(quantity, price)

        # If short, short even, more. It's FX after all
        else:
            # Increase the quantity
            self.end_quantity = self.initial_quantity + quantity
            # Compute VWAP
            self.avg_price = \
                (self.initial_price * self.initial_quantity +
                 price * quantity) / self.end_quantity

        # Check the end quantity, render position type to None if nothing left
        if self.end_quantity == 0:
            self.position_type = None

    def flip(self, quantity, price):
        """Utility method wrapping 'buy()' and 'sell()' which induce a change
        in self.position_type. For example, flipping position from long to
        short, when sell amount exceeds the current quantity

        Parameters
        ----------
        quantity: float
            number of units of the currency to transact
        price: float
            transaction price

        Returns
        -------

        """
        # If the intital position was long, sell it out
        if self.position_type == "long":
            # First, close the existing position, by selling initial quantity
            self.sell(self.initial_quantity, price)

            # Set the leftover quantity to trade in opposite direction
            quantity_flip = quantity - self.initial_quantity

            # Reset the initial quantity, nothing is left on balance
            self.initial_quantity = 0

            # Swap the position type
            self.position_type = "short"

            # And sell even more
            self.sell(quantity_flip, price)

            # Finally, set the new average prive
            self.avg_price = price

        # Similarly take care of short positions buying moar
        elif self.position_type == "short":
            self.buy(self.initial_quantity, price)
            quantity_flip = quantity - self.initial_quantity
            self.initial_quantity = 0
            self.position_type = "long"
            self.buy(quantity_flip, price)
            self.avg_price = price

        else:
            raise ValueError("position_type should be either 'long' or "
                             "'short'")

    def roll_over(self, swap_points):
        """Rolls the position overnight accruing swap points to the VWAP

        Parameters
        ----------
        swap_points: pd.Series
            indexed with 'bid' and 'ask' and containing corresponding quotes

        Returns
        -------

        """
        if self.end_quantity == 0:
            return

        swap_points_ask = swap_points["ask"]
        swap_points_bid = swap_points["bid"]
        # Accrue swap points to the average price
        if self.position_type == "long":
            self.avg_price = self.avg_price + swap_points_ask
        elif self.position_type == "short":
            self.avg_price = self.avg_price + swap_points_bid
        else:
            raise ValueError("position_type should be either 'long' or "
                             "'short'")

    def get_market_value(self, market_prices):
        """Computes liquidation value of the position at given market prices

        Parameters
        ----------
        market_prices: pd.Series
            indexed with 'bid' and 'ask' and containing corresponding
            exchange rates

        Returns
        -------
        market_value: float
            with liquidation value of the position at the given market prices

        """
        # Long positions are
        if self.position_type == "long":
            liquidation_price = market_prices["bid"]
        elif self.position_type == "short":
            liquidation_price = market_prices["ask"]
        else:
            raise ValueError("position_type should be either 'long' or "
                             "'short'")

        market_value = liquidation_price * self.end_quantity

        return market_value

    def get_unrealized_pnl(self, market_prices):
        """Get the unrealized profit and loss, comparing the average price of
        the position with given market prices at which the position can be
        liquidated

        Parameters
        ----------
        market_prices: pd.Series
            indexed with 'bid' and 'ask' and containing corresponding
            exchange rates

        Returns
        -------
        unrealized_pnl: float
            with unrealized profit and loss of the position at the given market
            prices

        """
        # Shortcut to the price quotes
        ask = market_prices["ask"]
        bid = market_prices["bid"]

        # Liquidate long positions at bid
        if self.position_type == "long":
            unrealized_pnl = (bid - self.avg_price) * self.end_quantity
        # And short positions at ask, mind the minus sign
        elif self.position_type == "short":
            unrealized_pnl = (self.avg_price - ask) * self.end_quantity
        else:
<<<<<<< HEAD
            unrealized_pnl = 0
=======
            # raise ValueError("position_type should be either 'long' or "
            #                  "'short'")
            return 0.0
>>>>>>> bbfae5d1

        return unrealized_pnl

# class FXPosition():
#     """
#     """
#     def __init__(self, base_cur, counter_cur):
#         """
#         """
#         self.base_cur = base_cur
#         self.counter_cur = counter_cur
#
#         # closed by default
#         self.is_open = False
#
#     def open(self, price, direction="long", size=0.0):
#         """
#         Parameters
#         ----------
#         price : float
#             ask price for long position, bid price for short ones, expressed
#             in units of counter currency
#         size : float
#             units of base currency lent out (`bought`)
#         """
#         if size == 0.0:
#             return
#
#         self.is_open = True
#         self.size = size
#         self.direction = 1 if direction == "long" else -1
#         self.accum_roll = 0.0
#         self.price_open = price
#
#     def close(self, price, partial=None):
#         """
#         price : float
#             bid price for long position, ask price for short ones, expressed
#             in units of counter currency
#         partial : float
#             share of position size to be closed
#         """
#         if partial is None:
#             partial = 1.0
#
#         payoff = self.get_unrealized_pl(price=price) * partial
#
#         # reduce size
#         self.size *= (1.0-partial)
#
#         if partial == 1.0:
#             self.is_open = False
#
#         return payoff
#
#     def get_spot_ret(self, price):
#         """ Calculate change in the spot price.
#         price : float
#             bid price for long position, ask price for short ones, expressed
#             in units of counter currency
#         """
#         if not self.is_open:
#             return np.nan
#
#         # spot return on one unit of base currency
#         unit_spot_ret = (price - self.price_open)*self.direction
#
#         # spot ret on the whole position
#         spot_ret = unit_spot_ret * self.size
#
#         return spot_ret
#
#     def get_unrealized_pl(self, price):
#         """ Calculate total return: spot return plus total roll.
#         """
#         # payoff as difference between open and close prices
#         payoff = self.get_spot_ret(price) + self.accum_roll
#
#         return payoff
#
#     def roll_over(self, swap_points):
#         """
#         Parameters
#         ----------
#         swap_points : float
#             in units of counter currency per unit of base currency
#         """
#         if not self.is_open:
#             return
#
#         self.accum_roll += (self.size * swap_points) * self.direction

# class FXSeries(pd.Series):
#     """
#     """
#     def mask_bid_ask(self, bid, ask):
#         """ Match negative entries in `self` with `bid`, long with `ask`.
#         """
#         res = bid.mask(self > 0, ask)
#
#         return res
#
#     def fxdivide(self, other):
#         """
#         """
#         masked_ba = self.mask_bid_ask(other["bid"], other["ask"])
#         res = self.divide(masked_ba)
#
#         return res
#
#     def fxmul(self, other):
#         """
#         """
#         masked_ba = self.mask_bid_ask(other["bid"], other["ask"])
#         res = self.mul(masked_ba)
#
#         return res


if __name__ == "__main__":

    curs = ["nzd",]
    dt = pd.date_range("2001-01-03", periods=5, freq='D')

    bid = pd.DataFrame(
        data=np.array([[1.0],[1.1],[1.21],[1.21],[1.05]]),
        index=dt,
        columns=curs)
    ask = bid + 0.05
    prices = pd.Panel.from_dict({"bid": bid, "ask": ask}, orient="items")
<<<<<<< HEAD
    swap_points = prices/100
=======

    swap_points = -prices/25
>>>>>>> bbfae5d1

    signals = bid*0.0
    signals.iloc[3,0] = 1

    settings = {"h": 1}

    bid = pd.DataFrame({"gbp": [1.23, 1.25, 1.22, 1.26, 1.25, 1.27],
                        "chf": [1.0, 0.99, 0.98, 1.01, 0.98, 0.97]},
                       index=dt)
    ask = bid * 1.01
    prices = pd.Panel.from_dict({"bid": bid, "ask": ask}, orient="items")

    swap_bid = pd.DataFrame(
        {"gbp": [-0.02, -0.015, -0.02, -0.01, -0.015, -0.02],
         "chf": [0.01, 0.01, 0.015, 0.01, 0.02, 0.015]},
        index=dt)

    swap_ask = pd.DataFrame(
        {"gbp": [-0.015, -0.01, -0.015, -0.005, -0.01, -0.01],
         "chf": [0.015, 0.015, 0.02, 0.015, 0.025, 0.025]},
        index=dt)

    swap_points = pd.Panel.from_dict(
        {"bid": swap_bid, "ask": swap_ask}, orient="items")

    signals = bid * 0.0
    signals.iloc[4, 1] = 1
    signals.iloc[3, 0] = -1

    settings = {"h": 2}

    fxtr = FXTrading(prices, swap_points, signals, settings)

    #ipdb.set_trace()
    fxtr.backtest()


    # fxtr.position_flags
    # fxtr.position_weights
    #
    # fxtr.portfolio.positions
    # fxtr.portfolio.get_position_quantities()
    #
    # dp = pd.Series(data=[100, -10], index=fxtr.portfolio.currencies)
    #
    # fxtr.portfolio.rebalance_from_dp(dp=dp, prices=prices.iloc[:,0,:])
    #
    # fxtr.portfolio.get_position_quantities()

    # fx_pos = FXPosition(currency="nzd")
    #
    # # buy some
    # ipdb.set_trace()
    # fx_pos.buy(quantity=0.25, price=0.5)
    #
    # # sell same some
    # fx_pos.sell(quantity=0.25, price=0.66)<|MERGE_RESOLUTION|>--- conflicted
+++ resolved
@@ -1,6 +1,6 @@
 import pandas as pd
 import numpy as np
-#import ipdb
+import ipdb
 
 class FXTrading():
     """
@@ -559,13 +559,9 @@
         elif self.position_type == "short":
             unrealized_pnl = (self.avg_price - ask) * self.end_quantity
         else:
-<<<<<<< HEAD
-            unrealized_pnl = 0
-=======
             # raise ValueError("position_type should be either 'long' or "
             #                  "'short'")
             return 0.0
->>>>>>> bbfae5d1
 
         return unrealized_pnl
 
@@ -696,46 +692,17 @@
         columns=curs)
     ask = bid + 0.05
     prices = pd.Panel.from_dict({"bid": bid, "ask": ask}, orient="items")
-<<<<<<< HEAD
-    swap_points = prices/100
-=======
 
     swap_points = -prices/25
->>>>>>> bbfae5d1
 
     signals = bid*0.0
     signals.iloc[3,0] = 1
 
     settings = {"h": 1}
 
-    bid = pd.DataFrame({"gbp": [1.23, 1.25, 1.22, 1.26, 1.25, 1.27],
-                        "chf": [1.0, 0.99, 0.98, 1.01, 0.98, 0.97]},
-                       index=dt)
-    ask = bid * 1.01
-    prices = pd.Panel.from_dict({"bid": bid, "ask": ask}, orient="items")
-
-    swap_bid = pd.DataFrame(
-        {"gbp": [-0.02, -0.015, -0.02, -0.01, -0.015, -0.02],
-         "chf": [0.01, 0.01, 0.015, 0.01, 0.02, 0.015]},
-        index=dt)
-
-    swap_ask = pd.DataFrame(
-        {"gbp": [-0.015, -0.01, -0.015, -0.005, -0.01, -0.01],
-         "chf": [0.015, 0.015, 0.02, 0.015, 0.025, 0.025]},
-        index=dt)
-
-    swap_points = pd.Panel.from_dict(
-        {"bid": swap_bid, "ask": swap_ask}, orient="items")
-
-    signals = bid * 0.0
-    signals.iloc[4, 1] = 1
-    signals.iloc[3, 0] = -1
-
-    settings = {"h": 2}
-
     fxtr = FXTrading(prices, swap_points, signals, settings)
 
-    #ipdb.set_trace()
+    ipdb.set_trace()
     fxtr.backtest()
 
 
