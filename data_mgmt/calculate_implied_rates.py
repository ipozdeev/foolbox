import pandas as pd
from pandas.tseries.offsets import DateOffset
from foolbox.api import data_path, PolicyExpectation
from foolbox.fixed_income import OIS, LIBOR
import pickle


def calculate_ois_implied_rates(ois_data, on_data, events_data):
    """
    """
    # space for implied rates
    implied_rates = dict()

    for c in ois_data.keys():
        # c = "usd"
        print(c)

        # OIS
        ois_object = OIS.from_iso(c, maturity=DateOffset(months=1))

        # this event, to frame + rename
        this_evt = events_data.loc[:, c].dropna().to_frame("rate_change")

        # this ois
        this_ois_rate = ois_data.loc[:, c].astype(float)

        # this overnight
        this_on = on_data.loc[:, c].astype(float)

        # align
        s_dt = this_ois_rate.first_valid_index()
        e_dt = this_ois_rate.last_valid_index()
        this_ois_rate, this_on = this_ois_rate.loc[s_dt:e_dt].align(
                this_on, axis=0, join="outer")

        # reindex
        this_ois_rate = ois_object.reindex_series(
            this_ois_rate, method="ffill")
        this_on = ois_object.reindex_series(this_on, method="ffill")

        # rates expected to prevail before meetings
        rate_on_const = this_on.rolling(5, min_periods=1).mean().shift(1)

        # # rates expected to prevail before meetings
        # rate_on_const = ois_object.get_rates_until(this_on, this_evt,
        #     method="g_average")

        pe = PolicyExpectation.from_ois(
            meetings=this_evt,
            ois_object=ois_object,
            ois_rate=this_ois_rate,
            rate_on_const=rate_on_const)

        # store
        this_ir = pe.expected_proxy_rate.copy()
        this_ir.name = c
        implied_rates[c] = this_ir

    ir = pd.DataFrame.from_dict(implied_rates)

    return ir


def calculate_libor_implied_rates(libor_1m, libor_on, events_data):
    """
    """
    # space for implied rates
    implied_rates = dict()

    for c in libor_1m.columns:
        # c = "usd"
        if c in ['jpy']:
            continue

        print(c)

        # LIBOR
        this_libor = LIBOR.from_iso(c, maturity=DateOffset(months=1))

        # this event, to frame + rename
        this_evt = events_data.loc[:, c].dropna().to_frame("rate_change")

        # this libor rate
        this_long_rate = this_libor.reindex_series(libor_1m.loc[:, c],
            method="ffill")

        # this overnight
        this_on = this_libor.reindex_series(libor_on.loc[:, c],
            method="ffill")

        # align
        this_long_rate, this_on = this_long_rate.loc[
            this_long_rate.first_valid_index():\
            this_long_rate.last_valid_index()].align(
                this_on, axis=0, join="left")

        # constant rates
        this_on_const = this_on.rolling(5, min_periods=1).mean().shift(1)

        pe = PolicyExpectation.from_forward_rates(meetings=this_evt,
            rate_object=this_libor,
            rate_long=this_long_rate,
            rate_on_const=this_on_const)

        # store
        this_ir = pe.expected_proxy_rate.copy().dropna()
        this_ir.name = c
        implied_rates[c] = this_ir

    implied_rates = pd.DataFrame.from_dict(implied_rates)

    return implied_rates


def calculate_libor_implied_rates_smart(libor_1m, libor_on, events_data):
    """
    """
    # space for implied rates
    implied_rates = dict()

    for c in libor_1m.columns:
        # c = "usd"
        if c in ['jpy']:
            continue

        print(c)

        # LIBOR
        this_libor = LIBOR.from_iso(c, maturity=DateOffset(months=1))
        this_ois = OIS.from_iso(c, maturity=DateOffset(months=1))
        this_ois.day_count_fix_dnm = this_libor.day_count_dnm
        this_ois.day_count_float_dnm = this_libor.day_count_dnm
        this_ois.day_count_fix_num = this_libor.day_count_num
        this_ois.day_count_float_num = this_libor.day_count_num
        this_ois.value_dt_lag = this_libor.value_dt_lag
        this_ois.day_roll = this_libor.day_roll
        this_ois.fixing_lag = 1
        this_ois.new_rate_lag = 0

        # this event, to frame + rename
        this_evt = events_data.loc[:, c].dropna().to_frame("rate_change")

        # this ois
        this_ois_rate = libor_1m.loc[:, c].astype(float)

        # this overnight
        this_on = libor_on.loc[:, c].astype(float)

        # align
        s_dt = this_ois_rate.first_valid_index()
        e_dt = this_ois_rate.last_valid_index()
        this_ois_rate, this_on = this_ois_rate.loc[s_dt:e_dt].align(
            this_on, axis=0, join="left")

        # rates expected to prevail before meetings
        rate_on_const = this_on.rolling(5, min_periods=1).mean().shift(1)

        # # rates expected to prevail before meetings
        # rate_on_const = ois_object.get_rates_until(this_on, this_evt,
        #     method="g_average")

        pe = PolicyExpectation.from_ois(
            meetings=this_evt,
            ois_object=this_ois,
            ois_rate=this_ois_rate,
            rate_on_const=rate_on_const)

        # store
        this_ir = pe.expected_proxy_rate.copy()
        this_ir.name = c
        implied_rates[c] = this_ir

    ir = pd.DataFrame.from_dict(implied_rates)

    return ir

if __name__ == "__main__":
    # fetch data ------------------------------------------------------------
    # ois data
    ois_pickle = "ois_all_maturities_bloomberg.p"
    ois_data = pd.read_pickle(data_path + ois_pickle)

    ois_rate = pd.concat(
        [p.loc[:, "1m"].to_frame(c) for c, p in ois_data.items()],
        axis=1)

    ois_rate = ois_rate.drop(["jpy", "dkk"], axis=1, errors="ignore")

    # overnight rates data
    on_pickle = "on_ois_rates_bloomberg.p"

    on_rate = pd.read_pickle(data_path + on_pickle)

    # events
    events_pickle = "ois_project_events.p"
    events_data = pd.read_pickle(data_path + events_pickle)
    events = events_data["joint_cbs"]

    # libor
    libor_pickle = "libor_spliced_2000_2007_d.p"
    libor_data = pd.read_pickle(data_path + libor_pickle)
    libor_1m = libor_data["1m"]
    libor_on = libor_data["on"]

    # from ois --------------------------------------------------------------
    ir = calculate_ois_implied_rates(ois_rate, on_rate, events)

    with open(data_path + "implied_rates_from_1m_ois.p", mode="wb") as h:
        pickle.dump(ir, h)

    ir = pd.read_pickle(data_path + "implied_rates_from_1m_ois.p")

    # # from libor ------------------------------------------------------------
    # ir = calculate_libor_implied_rates(libor_1m, libor_on, events)
    #
    # with open(data_path + "implied_rates_from_1m_libor.p", mode="wb") as h:
    #     pickle.dump(ir, h)

<<<<<<< HEAD
    # # from libor in a smart ois way -----------------------------------------
    # ir = calculate_libor_implied_rates_smart(libor_1m, libor_on, events)
    #
    # with open(data_path + "implied_rates_from_1m_libor_smart.p", mode="wb") \
    #     as h:
    #     pickle.dump(ir, h)
=======
    with open(data_path + "implied_rates_1m_libor.p", mode="wb") as h:
        pickle.dump(ir, h)
>>>>>>> 89b55c3b
<|MERGE_RESOLUTION|>--- conflicted
+++ resolved
@@ -216,14 +216,5 @@
     # with open(data_path + "implied_rates_from_1m_libor.p", mode="wb") as h:
     #     pickle.dump(ir, h)
 
-<<<<<<< HEAD
-    # # from libor in a smart ois way -----------------------------------------
-    # ir = calculate_libor_implied_rates_smart(libor_1m, libor_on, events)
-    #
-    # with open(data_path + "implied_rates_from_1m_libor_smart.p", mode="wb") \
-    #     as h:
-    #     pickle.dump(ir, h)
-=======
     with open(data_path + "implied_rates_1m_libor.p", mode="wb") as h:
-        pickle.dump(ir, h)
->>>>>>> 89b55c3b
+        pickle.dump(ir, h)