import pandas as pd
import numpy as np
import itertools as itools
from sklearn.metrics import confusion_matrix
from pandas.tseries.offsets import DateOffset, MonthBegin, MonthEnd, \
    relativedelta, BDay
import pickle

import matplotlib.pyplot as plt
from matplotlib import cm
from matplotlib.ticker import MultipleLocator
from mpl_toolkits.mplot3d import Axes3D

from foolbox.utils import *
from foolbox.bankcalendars import *
from foolbox.portfolio_construction import multiple_timing
from foolbox.api import *
from foolbox.trading import EventTradingStrategy

# import ipdb

my_red = "#ce3300"
my_blue = "#2f649e"
my_gray = "#8c8c8c"

plt.rc("font", family="serif", size=12)


class PolicyExpectation:
    """
    """
    def __init__(self, meetings=None, policy_rate=None, proxy_rate=None,
                 expected_proxy_rate=None):
        """
        """
        self.meetings = meetings
        self.policy_rate = policy_rate
        self.proxy_rate = proxy_rate
        self.expected_proxy_rate = expected_proxy_rate

    @classmethod
    def from_forward_rates(cls, meetings, rate_object, rate_long,
                           rate_on_const, **kwargs):
        """Construct PolicyExpectation from forward rates.

        Parameters
        ----------
        meetings : pandas.Series
            of events, without nans
        rate_object : FixedIncome instance
            e.g. LIBOR
        rate_long : pandas.Series
            e.g. 1-month libor rate
        rate_on_const : pandas.Series
            rate to prevail from value date to meeting date
        kwargs : dict
            arguments to PolicyExpectation.__init__ such as
            policy_rate and proxy_rate

        Returns
        -------
        pe : PolicyExpectation instance

        """
        # allocate space
        expected_proxy_rate = rate_long.copy() * np.nan

        # loop over time
        for t in expected_proxy_rate.index:
            # t = "2015-01-23"
            # set quote date to this t
            rate_object.quote_dt = t

            # break if out of range
            if rate_object.value_dt >= meetings.last_valid_index():
                break

            # meetings ------------------------------------------------------
            # next closest to the quote date
            very_nx_meet = meetings.index[
                meetings.index.get_loc(rate_object.quote_dt, method="bfill")]

            # next closest to the value date
            nx_meet = meetings.index[
                meetings.index.get_loc(rate_object.value_dt, method="bfill")]

            # sometimes there is a meeting between quote and value dates
            if very_nx_meet < nx_meet:
                # if quote_dt < meeting < end_dt < another meeting, perfect
                if rate_object.end_dt < nx_meet:
                    expected_proxy_rate.loc[t] = rate_long.loc[t]
                else:
                    continue
            else:
                # end_dt < next meeting, cannot tell anything
                if rate_object.end_dt < nx_meet:
                    continue

            # extract implied rate ------------------------------------------
            expected_proxy_rate.loc[t] = rate_object.get_forward_rate(
                rate=rate_long.loc[t],
                forward_dt=nx_meet,
                rate_until=rate_on_const.loc[t])

        # constructor
        pe = PolicyExpectation(
            meetings=meetings,
            expected_proxy_rate=expected_proxy_rate,
            **kwargs)

        return pe

    @classmethod
    def from_ois(cls, meetings, ois_object, ois_rate, rate_on_const, **kwargs):
        """Construct PolicyExpectation from ois rates.

        Parameters
        ----------
        meetings : pandas.Series
            of events, without nans
        ois_object : OIS instance
        ois_rate : pandas.Series
            e.g. 1-month ois rates
        rate_on_const : pandas.Series
            rate to prevail from value date to meeting date
        kwargs : dict
            arguments to PolicyExpectation.__init__ such as
            policy_rate and proxy_rate

        Returns
        -------
        pe : PolicyExpectation instance

        """
        # allocate space
        expected_proxy_rate = ois_rate.copy() * np.nan

        # loop over time
        for t in expected_proxy_rate.index:
            # if t > pd.Timestamp("2009-02-15"):
            #     print("ololo")
            # else:
            #     continue

            # set quote date to this t
            ois_object.quote_dt = t

            # break if out of range
            if ois_object.value_dt >= meetings.last_valid_index():
                break

            # meetings ------------------------------------------------------
            # next closest to the quote date
            very_nx_meet = meetings.index[
                meetings.index.get_loc(ois_object.quote_dt, method="bfill")]

            # next closest to the value date
            nx_meet = meetings.index[
                meetings.index.get_loc(ois_object.value_dt, method="bfill")]

            # # sometimes there is a meeting between quote and value dates
            if very_nx_meet < nx_meet:
                if ois_object.end_dt < nx_meet:
                    expected_proxy_rate.loc[t] = ois_rate.loc[t]
                else:
                    continue
            else:
                # end_dt < next meeting, cannot tell anything
                if ois_object.end_dt < nx_meet:
                    continue

            # extract implied rate
            expected_proxy_rate.loc[t] = ois_object.get_implied_rate(
                event_dt=nx_meet,
                swap_rate=ois_rate.loc[t],
                rate_until=rate_on_const.loc[t])

        pe = PolicyExpectation(
            meetings=meetings,
            expected_proxy_rate=expected_proxy_rate,
            **kwargs)

        return pe

    @classmethod
    def from_funds_futures(cls, meetings, funds_futures):
        """ Extract policy expectations from Fed funds futures.

        For each date when a Fed funds futures is available, it is possible to
        extract the expectation of the rate to be set at the next policy
        meeting. Assumptions: the rate stays constant at the level of the
        previously settled futures until the next meeting when it changes;
        expectation hypothesis holds.

        Both rate levels and changes are needed in `meetings` since some
        events might be skipped as non-scheduled: in this case, if there was a
        rate change in an unscheduled event, the actual change on the closest
        scheduled one will be biased.

        Only monthly futures are supported.

        Parameters
        ----------
        meetings : pd.DataFrame
            indexed with meeting dates, containing respective policy rates
            (column "rate_level") and rate changes (column "rate_change"),
            in percentage points

        funds_futures : pd.DataFrame
            with dates on the index and expiry dates on the columns axis,
            priced as usually: 100-(rate in percentage points)

        Returns
        -------
        pe : PolicyExpectation instance
        """
        # fill na forward (today's na equals yesterday's value)
        funds_futures = funds_futures.fillna(method="ffill", limit=30)

        # space for stuff
        expected_proxy_rate = pd.Series(index=funds_futures.index)

        for t in expected_proxy_rate.index:
            # t = rate_exp.index[0]
            # next meeting
            try:
                nx_fomc = meetings.index[meetings.index.get_loc(
                    t+relativedelta(minutes=1), method="bfill")]
            except:
                continue

            # meeting after that: will crash for the last fomc date
            try:
                nx_nx_fomc = \
                    meetings.index[meetings.index.get_loc(nx_fomc)+1]
            except:
                continue

            # first day of next fomc month
            nx_fomc_mstart = MonthBegin().rollback(nx_fomc)
            # last day of next fomc month
            nx_fomc_mend = MonthEnd().rollforward(nx_fomc)
            # days in fomc month
            days_in_m = nx_fomc.daysinmonth

            # next fomc month
            if nx_nx_fomc.year+nx_nx_fomc.month/100 > \
                nx_fomc.year+(nx_fomc.month+1)/100:
                # Scenario 1
                # implied rate = 100-ff_fut()
                nx_nx_fomc_mend = MonthEnd().rollforward(nx_nx_fomc)

                # rate decision
                expected_proxy_rate.loc[t] = \
                    100-funds_futures.loc[t, nx_nx_fomc_mend]
            else:
                # Scenario 2
                # previos month
                nx_fomc_mbefore = nx_fomc_mstart - relativedelta(days=1)
                M = nx_fomc.day

                # implied rate
                impl_rate = 100 - funds_futures.loc[t, nx_fomc_mend]
                # rate at start of fomc month
                start_rate = 100 - funds_futures.loc[t, nx_fomc_mbefore]

                # rate decision
                expected_proxy_rate.loc[t] = days_in_m/(days_in_m-M)*(
                    impl_rate - (M/days_in_m)*start_rate)

        # create a new PolicyExpectation instance to return
        pe = PolicyExpectation(
            meetings=meetings,
            expected_proxy_rate=expected_proxy_rate)

        return pe

    @classmethod
    def from_pickles(cls, data_path, currency, start_dt="1990",
                     proxy_rate_pickle=None, e_proxy_rate_pickle=None,
                     meetings_pickle=None, ffill=False):
        """Construct PolicyExpectation from existing pickled rates.

        Parameters
        ----------
        data_path : str
        currency : str
            e.g. 'usd'
        start_dt : str
        proxy_rate_pickle : str
        e_proxy_rate_pickle : str
        meetings_pickle : str
        ffill : boolean

        Returns
        -------
        PolicyExpectation

        """
        if proxy_rate_pickle is None:
            proxy_rate_pickle = "overnight_rates.p"
        if e_proxy_rate_pickle is None:
            e_proxy_rate_pickle = "implied_rates_from_1m_ois.p"
        if meetings_pickle is None:
            meetings_pickle = "events.p"

        # meetings
        meetings_data = pd.read_pickle(data_path + meetings_pickle)
        meetings = meetings_data["joint_cbs"].loc[start_dt:, currency]
        policy_rate = meetings_data["joint_cbs_lvl"].loc[start_dt:, currency]

        # drop nans from policy rates
        meetings = meetings.dropna()
        policy_rate = policy_rate.dropna()

        # proxy rates
        proxy_rate_data = pd.read_pickle(data_path + proxy_rate_pickle)
        # proxy_rate = proxy_rate_data[currency].loc[start_dt:, "ON"].rename(
        #     currency)
        proxy_rate = proxy_rate_data.loc[start_dt:, currency]

        # implied rates
        e_proxy_rate_data = pd.read_pickle(data_path + e_proxy_rate_pickle)
        e_proxy_rate = e_proxy_rate_data.loc[start_dt:, currency]

        if ffill:
            e_proxy_rate = e_proxy_rate.reindex(index=pd.date_range(
                e_proxy_rate.index[0], e_proxy_rate.index[-1], freq='B'),
                method="ffill")

        # init class, manually insert policy expectation
        pe = cls(meetings=meetings,
                 proxy_rate=proxy_rate,
                 policy_rate=policy_rate,
                 expected_proxy_rate=e_proxy_rate)

        return pe

    # @classmethod
    # def from_ois(cls, meetings, instrument, tau, reference_rate=None):
    #     """ Extract policy expectations from money market instruments.
    #
    #     For each date when an instrument observation is available, it is
    #     possible to extract the expectation of the rate to be set at the next
    #     policy meeting. Assumptions: the regulator targets the rate which
    #     `instrument` is derivative of; the rate stays constant at the
    #     previosuly set policy level (`reference_rate` is None) or at the most
    #     recent level of `reference_rate` (`reference_rate` is not None) until the next
    #     meeting; at the expiry of the `instrument` the buyer receives the
    #     accumulated short rate; expectation hypothesis holds.
    #
    #     Parameters
    #     ----------
    #     meetings : pd.DataFrame
    #         indexed with meeting dates, containing respective policy rates
    #         (column "rate_level") and rate changes (column "rate_change"),
    #         in percentage points
    #     instrument : pd.Series
    #         of instrument (e.g. OIS) values, in frac of 1
    #     tau : int
    #         maturity of `instrument`, in months
    #     reference_rate : pd.Series, optional
    #         of the rate which the `instrument` is derivative of (if differs
    #         from the rate in `meetings`), in frac of 1
    #
    #     Returns
    #     -------
    #     pe : PolicyExpectation instance
    #         with attribute `rate_expectation` for expectation of the next set rate
    #
    #     """
    #     assert isinstance(meetings, pd.DataFrame)
    #     assert isinstance(instrument, pd.Series)
    #
    #     if instrument.name is None:
    #         raise AttributeError("instrument must be called with ISO of "+
    #             "respective currency")
    #
    #     # day count convention
    #     day_count = {
    #         "gbp": 365,
    #         "cad": 365,
    #         "usd": 360,
    #         "eur": 360,
    #         "chf": 360,
    #         "jpy": 365,
    #         "nzd": 365,
    #         "aud": 365,
    #         "sek": 360}
    #
    #     # days in year for this currency:
    #     days_in_year = day_count[instrument.name]
    #
    #     # # do not let instrument be too full of nans
    #     # min_start = max((meetings.index[0], instrument.index[0]))
    #     # instrument = instrument.loc[min_start:]
    #     # meetings = meetings.loc[min_start:]
    #
    #     # if no rate provided, meetings must contain a rate; in this case
    #     #   reference_rate be the rate set at meetings projected onto the
    #     #   dates of
    #     #   instrument.
    #     if reference_rate is None:
    #         reference_rate = meetings.loc[:,"rate_level"].reindex(
    #             index=instrument.index, method="ffill")
    #     else:
    #         # project onto the dates too
    #         reference_rate = reference_rate.reindex(
    #             index=instrument.index, method="ffill")
    #
    #     # make sure meeting dates have corresponding dates in instrument
    #     reference_rate = reference_rate.reindex(
    #         index=reference_rate.index.union(meetings.index),
    #         method="ffill")
    #
    #     # from percentage points to frac of 1
    #     meetings = meetings.copy()/100
    #     reference_rate = reference_rate.copy()/100
    #     instrument = instrument.copy()/100
    #
    #     # main loop ---------------------------------------------------------
    #     # allocate space for forward rates
    #     rate_expectation = instrument.copy()*np.nan
    #
    #     # loop over dates in instrument
    #     for t in rate_expectation.index:
    #         # t = rate_expectation.index[3000]
    #         # t = pd.to_datetime("2016-02-08")
    #
    #         # break if out of range
    #         if t > meetings.last_valid_index():
    #             break
    #
    #         # continue if too early
    #         if t < meetings.first_valid_index():
    #             continue
    #
    #         # find two meeting dates: the previous, whose rate will serve as
    #         #   reference rate, and the next, which will possibly set a new
    #         #   rate
    #         # previous
    #         prev_meet = \
    #             meetings.index[meetings.index.get_loc(t, method="ffill")]
    #
    #         # next closest
    #         nx_meet = \
    #             meetings.index[meetings.index.get_loc(t, method="bfill")]
    #
    #         # maturity date of instrument: contract starts tomorrow; final
    #         #   date is then today tau month forward
    #         setl_date = t + DateOffset(months=tau)
    #
    #         # if next meeting is earlier than maturity, skip
    #         if setl_date <= nx_meet:
    #             continue
    #
    #         # number of days between them
    #         ndays = (setl_date - t).days
    #
    #         # number of days until next meeting
    #         ndays_until = (nx_meet - t).days
    #
    #         # previously set rate, to be effective until next meeting
    #         # TODO: not prev_meet, but prev_meet + 1
    #         idx = reference_rate.index[reference_rate.index.get_loc(
    #             prev_meet + DateOffset(days=1), "bfill")]
    #         bench_reixed = reference_rate.loc[idx:t].reindex(
    #             index=pd.date_range(idx,t,freq='D'),
    #             method="ffill")
    #         prev_rate = (
    #             (1+bench_reixed/days_in_year).product()**\
    #             (1/bench_reixed.count())-1)*days_in_year
    #
    #         # implied rate
    #         r_instr = instrument.loc[t]
    #
    #         impl_rate = (
    #             (
    #                 (1+r_instr/days_in_year*ndays)/
    #                 (1+prev_rate/days_in_year)**(ndays_until)
    #             )**(1/(ndays-ndays_until))-1)*days_in_year
    #
    #         # store
    #         rate_expectation.loc[t] = impl_rate
    #
    #     # create a new PolicyExpectation instance to return
    #     pe = PolicyExpectation(
    #         meetings=meetings*100,
    #         instrument=instrument*100,
    #         reference_rate=reference_rate*100)
    #
    #     # supply it with policy expectation
    #     pe.rate_expectation = rate_expectation*100
    #
    #     return pe

    def ts_plot(self, lag=None, ax=None):
        """ Plot implied rate before vs. realized after meetings.

        Implied rate at time -`lag` before each event
        """
        if not hasattr(self, "rate_expectation"):
            raise ValueError("Estimate first!")

        # defaults
        if lag is None:
            lag = 1
        if ax is None:
            f, ax = plt.subplots(figsize=(8.3,8.3/2))
        else:
            f = plt.gcf()

        # smooth + align ----------------------------------------------------
        actual_rate = \
            self.reference_rate.rolling(lag, min_periods=1).mean()\
                .shift(-lag).reindex(
                    index=self.meetings.index, method="bfill")

        # policy expectation to plot
        rate_expectation = self.rate_expectation.shift(lag).reindex(
            index=actual_rate.index, method="ffill")

        # rename a bit
        rate_expectation.name = "rate_expectation"
        actual_rate.name = "actual_rate"

        # plot --------------------------------------------------------------
        # plot expectation
        (rate_expectation).plot(
            ax=ax,
            linestyle='none',
            marker='o',
            color=my_blue,
            mec="none",
            label="implied rate")

        # plot the actually set rate
        (actual_rate).plot(
            ax=ax,
            marker='.',
            color=my_red,
            label="actual rate")

        # set artist properties
        ax.set_xlim(
            max([actual_rate.first_valid_index(),
                self.rate_expectation.first_valid_index()])-\
            DateOffset(months=6), ax.get_xlim()[1])
        ax.legend(fontsize=12)

        return f, ax

    def error_plot(self, avg_over=None, ax=None):
        """ Plot predicted vs. realized and the error plot.
        """
        # if not hasattr(self, "rate_expectation"):
        #     raise ValueError("Estimate first!")

        # defaults
        if avg_over is None:
            avg_over = 1
        if ax is None:
            f, ax = plt.subplots(figsize=(8.3, 8.3/2))
        else:
            f = plt.gcf()

        # smooth + align ----------------------------------------------------
        actual_rate = \
            self.proxy_rate.rolling(avg_over, min_periods=1).mean()\
                .shift(-avg_over).reindex(
                    index=self.meetings.index,
                    method="bfill")

        # policy expectation to plot
        rate_expectation = self.expected_proxy_rate.shift(avg_over)\
            .reindex(index=actual_rate.index, method="ffill")

        # rename a bit
        rate_expectation.name = "rate_expectation"
        actual_rate.name = "actual_rate"

        # ax.set_xlim(
        #     max([meetings_c.first_valid_index(),
        #         self.rate_expectation.first_valid_index()])-\
        #     DateOffset(months=6), ax.get_xlim()[1])
        # ax.legend(fontsize=12)

        # plot --------------------------------------------------------------
        # predictive power
        both = pd.concat((rate_expectation, actual_rate), axis=1).dropna()
        both.plot.scatter(
            ax=ax,
            x="rate_expectation",
            y="actual_rate",
            alpha=0.66,
            s=33,
            color=my_blue,
            edgecolor='none')

        # limits to produce a nice square picture
        max_x = both.max().max()+1.0
        min_x = both.min().min()-1.0

        lim_x = np.array([min_x, max_x])

        ax.plot(lim_x, lim_x, color='r', linestyle='--')

        # reset limits
        ax.set_xlim(lim_x)
        ax.set_ylim(lim_x)

        # text: absolute error
        abs_err = np.abs(rate_expectation-actual_rate).mean()
        ax.annotate(r"$|err|={:3.2f}$".format(abs_err*100),
            xy=(0.5, 0.05), xycoords='axes fraction')

        return f, ax

    @staticmethod
    def classify_direction(dr, h_low=None, h_high=None):
        """
        """
        if (h_low is None) and (h_high is None):
            raise ValueError("One of h_low and h_high must be set.")

        if h_low is None:
            h_low = h_high*-1

        if h_high is None:
            h_high = h_low*-1

        # allocate space
        res = pd.Series(index=dr.index, dtype=float)

        # classify!
        res.ix[dr < h_low] = -1
        res.ix[dr > h_high] = 1
        res.ix[(dr <= h_high) & (dr >= h_low)] = 0

        return res

    def forecast_policy_direction(self, lag, h_low=None, h_high=None,
        map_proxy_rate=None, map_expected_rate=None):
        """

        Parameters
        ----------
        lag : int
        h_low : float
        h_high : float
        map_proxy_rate : callable
            a good idea is to at least lag the rate, since e.g. in the US it is
            published with a 1-day lag
        map_expected_rate : callable

        Returns
        -------

        """
        # default maps are mickey mouse
        if map_proxy_rate is None:
            map_proxy_rate = lambda x: x
        if map_expected_rate is None:
            map_expected_rate = lambda x: x

        # make sure all meeting dates are there, even if rates are not
        e_proxy_rate, _ = self.expected_proxy_rate.align(
            self.meetings, join="outer")

        # align two rates
        proxy_rate, e_proxy_rate = self.proxy_rate.align(
            e_proxy_rate, join="outer")

        # apply transforms
        proxy_rate = map_proxy_rate(proxy_rate)
        e_proxy_rate = map_expected_rate(e_proxy_rate)

        # difference, reindex with meeting dates
        dr = (e_proxy_rate - proxy_rate).shift(lag).loc[self.meetings.index]

        # call to direction classifier
        res = self.classify_direction(dr, h_low=h_low, h_high=h_high)

        return res

    # def forecast_policy_change(self,
    #     lag=1,
    #     threshold=0.125,
    #     avg_impl_over=1,
    #     avg_refrce_over=None,
    #     bday_reindex=False):
    #     """ Predict +1, -1 or 0 for every meeting date.
    #
    #     Some periods before each event (`lag`) we take the implied rate
    #     smoothed over the previous `avg_impl_over` periods and compare it to
    #     the reference rate smoothed over the previous `avg_refrce_over`
    #     periods. Should the difference between the two exceed the `threshold`,
    #     we predict the next set rate be higher and so on.
    #
    #     Parameters
    #     ----------
    #     lag : int
    #         such that the forecast is made at t-`lag` with t being the meeting
    #         date
    #     threshold : float
    #         the maximum absolute difference (in %) between the implied rate
    #         and the reference rate such that no policy change is predicted;
    #         values above that would signal a hike, below - cut
    #     avg_impl_over : int
    #         such that the implied rate that is compared to the reference rate
    #         is first smoothed over this number of periods
    #     avg_refrce_over : int
    #         the number of periods to average the reference rate over before
    #         comparing it to the implied rate
    #     bday_reindex : boolean
    #         True if the rates are reindexed with business days ('B' in pandas)
    #
    #     Returns
    #     -------
    #     policy_fcast : pd.Series
    #         of forecasts: -1 for cut, +1 for hike, 0 for no change; indexed
    #         with the index of self.meetings
    #
    #     Example
    #     -------
    #     data_path = set_credentials.gdrive_path("research_data/fx_and_events/")
    #     pe = PolicyExpectation.from_pickles(data_path, "gbp")
    #     fcast = pe.forecast_policy_change(10, 0.1250, 2)
    #
    #     """
    #     # take implied rate `lag` periods before
    #     impl_rate = self.rate_expectation.copy()
    #     refrce_rate = self.reference_rate.copy()
    #
    #     # reindex if asked to
    #     if bday_reindex:
    #         first_dt = min((impl_rate.index[0], refrce_rate.index[0]))
    #         last_dt = max((impl_rate.index[-1], refrce_rate.index[-1]))
    #         bday_dt = pd.date_range(first_dt, last_dt, freq='B')
    #
    #         impl_rate = impl_rate.reindex(index=bday_dt, method="ffill")
    #         refrce_rate = refrce_rate.reindex(index=bday_dt, method="ffill")
    #
    #     # will need to compare it to either some rolling average of the
    #     #   reference rate or the previously set policy rate (avg_refrce_over
    #     #   is None)
    #     # 1) asked to smooth over several periods
    #     if isinstance(avg_refrce_over, int):
    #         # fill some NAs
    #         avg_refrce = refrce_rate.fillna(method="ffill", limit=2)
    #         # smooth
    #         avg_refrce = avg_refrce.rolling(
    #             avg_refrce_over, min_periods=1).mean()
    #         # shift to alighn with the event dates
    #         avg_refrce = avg_refrce.shift(lag)\
    #             .reindex(index=self.meetings.index, method="ffill")
    #
    #     elif isinstance(avg_refrce_over, str):
    #         # collect everything between events
    #         refrce_aligned, meets_aligned = refrce_rate.align(
    #             self.meetings, join="outer", axis=0)
    #         refrce_aligned = refrce_aligned.to_frame()
    #         refrce_aligned.loc[:,"dates"] = meets_aligned.index
    #         refrce_aligned.loc[:,"dates"].fillna(method="bfill")
    #
    #         for dt in range(1,len(self.meetings.index)):
    #             this_dt = self.meetings.index[dt]
    #             prev_dt = self.meetings.index[dt-1] + DateOffset(days=2)
    #             this_piece = refrce_aligned.ix[
    #                 refrce_aligned.loc[:,"dates"]==this_dt,0]
    #             refrce_aligned.ix[
    #                 refrce_aligned.loc[:,"dates"]==this_dt,0].loc[prev_dt:] = \
    #                     this_piece.loc[prev_dt:].expanding().mean()
    #
    #             # shift to alighn with the event dates
    #             avg_refrce = refrce_aligned.shift(lag).\
    #                 reindex(index=self.meetings.index, method="ffill")
    #
    #     else:
    #         # else, if None, take the last meetings decision
    #         avg_refrce = self.meetings.loc[:,"rate_level"].shift(1)
    #         # rename!
    #         avg_refrce.name = refrce_rate.name
    #
    #     # smooth implied rate
    #     avg_impl = impl_rate.rolling(avg_impl_over, min_periods=1).mean()\
    #         .shift(lag).reindex(index=self.meetings.index, method="ffill")
    #
    #     # difference between rate implied some periods earlier and the
    #     #   reference_rate rate
    #     impl_less_bench = (avg_impl-avg_refrce).dropna()
    #
    #     # forecast is the sign of the difference if it is large enough
    #     #   (as measured by `threshold`)
    #     policy_fcast = np.sign(impl_less_bench).where(
    #         abs(impl_less_bench) > threshold).fillna(0.0)
    #
    #     # add name
    #     policy_fcast.name = impl_rate.name
    #
    #     return policy_fcast

    def assess_forecast_quality(self, policy_dir_fcast):
        """
        Parameters
        ----------
        policy_dir_fcast : pd.Series
            e.g. from self.`forecast_policy_direction`

        """
        policy_dir_fcast.name = "fcast"

        # policy change: should already be expressed as difference
        policy_dir_actual = np.sign(self.meetings)
        policy_dir_actual.name = "actual"

        # concat to be able to drop NAs
        both = pd.concat((policy_dir_actual, policy_dir_fcast), axis=1)
        both = both.dropna(how="any")

        # percentage of correct guesses
        # rho = (both.loc[:,"fcast"] == both.loc[:,"actual"]).mean()

        # confusion matrix
        cmx = confusion_matrix(both.loc[:, "fcast"], both.loc[:, "actual"])

        # all possible outcomes
        idx = sorted(list(set(
            list(pd.unique(both.loc[:, "fcast"])) +\
            list(pd.unique(both.loc[:, "actual"])))))

        # confusion matrix to dataframe
        cmx = pd.DataFrame(cmx, index=idx, columns=idx)

        # # TODO: why?
        # cmx = cmx.reindex(index=[-1, 0, 1], columns=[-1, 0, 1]).fillna(0)
        cmx = cmx.astype(np.int8)

        return cmx

    @staticmethod
    def calculate_vus(measurements, classes, order=None):
        """

        Parameters
        ----------
        measurements : pd.Series
        classes : pd.Series
        order : list

        Returns
        -------

        """
        # measurements = (ir_us - r_until).shift(5).loc[evt_us.index]
        # measurements = pd.Series(np.random.random((186,)),index=evt_us.index)
        # classes = np.sign(evt_us)
        grp = pd.concat((measurements, classes), axis=1).dropna()
        grp.columns = ["m", "c"]

        d = {c: m.loc[:, "m"].values for c, m in grp.groupby("c")}

        if order is None:
            order = sorted(d.keys())

        p = np.array(list(itools.product(*[d[k] for k in order])))

        f = lambda x: (x[1] > x[0]) & (x[2] > x[1])

        res = np.apply_along_axis(func1d=f, axis=1, arr=p).mean()

        return res

    def get_vus(self, lag, map_proxy_rate=None, map_expected_rate=None):
        """

        Parameters
        ----------
        lag : int
        map_proxy_rate : callable
        map_expected_rate : callable

        Returns
        -------

        """
        if map_proxy_rate is None:
            map_proxy_rate = lambda x: x
        if map_expected_rate is None:
            map_expected_rate = lambda x: x

        # define classes
        classes = np.sign(self.meetings.dropna())

        # ensure all meeting dates are in the expected rate, even if nan
        e_proxy_rate, _ = self.expected_proxy_rate.align(classes, join="outer")

        # align two rates
        proxy_rate, e_proxy_rate = self.proxy_rate.align(
            e_proxy_rate, join="outer")

        proxy_rate = map_proxy_rate(proxy_rate)
        e_proxy_rate = map_expected_rate(e_proxy_rate)

        # difference
        dr = (e_proxy_rate - proxy_rate).shift(lag).loc[classes.index]
        print("{:d} non-na markers".format(len(dr.dropna())))

        # watch out for nans!
        if dr.isnull().any():
            nans_df = dr.isnull().where(dr.isnull()).dropna()
            nans_dates = [str(p.date()) for p in nans_df.index]
            n_nans = len(nans_df)
            warnings.warn(("there are nans on some meeting dates: "+\
                          "{}, "*(n_nans-1) + "{}.").format(*nans_dates))
            print(classes.loc[nans_df.index])

        vus = self.calculate_vus(dr, classes, order=[-1, 0, 1])

        return vus

    def plot_roc_surface(self, lag, ref_rate):
        """
        Parameters
        ----------
        kwargs : dict
            keyword args to self.forecast_policy_direction
        """
        # different thresholds
        thresholds = np.linspace(-1.50, 1.50, 201)

        mix = pd.MultiIndex.from_product((thresholds, thresholds))
        tprs = pd.DataFrame(index=mix, columns=[-1, 0, 1], dtype=float)
        cmxs = dict()

        # loop over thresholds; for each, calculate true pos probabilities for
        #   each outcome

        for h_low in thresholds:
            for h_high in thresholds:

                if h_high <= h_low:
                    continue

                this_m_idx = (h_low, h_high)

                # p = 0.085
                fc = self.forecast_policy_direction(lag=lag, ref_rate=ref_rate,
                    h_low=h_low, h_high=h_high)
                cmx = self.assess_forecast_quality(fc)

                # # save cmx
                # cmxs[th] = cmx

                tprs.loc[this_m_idx, :] = np.diag(cmx / cmx.sum())

        # sort values to plot a nice surface
        tprs = tprs.sort_values(
            by=[-1, 1], ascending=[True, True])

        # # cmxs to Panel
        # cmxs = pd.Panel.from_dict(cmxs, orient="minor")

        # # plot
        # fig = plt.figure()
        # ax = Axes3D(fig)
        #
        # ax.plot_trisurf(
        #     tprs.loc[:, -1],
        #     tprs.loc[:, 1],
        #     tprs.loc[:, 0], linewidth=0.2, cmap=cm.coolwarm)
        #
        # ax.set_xlim((0.0, 1.0))
        # ax.set_ylim((0.0, 1.0))
        # ax.set_zlim((0.0, 1.0))
        #
        # ax.set_xlabel('-1')
        # ax.set_ylabel('1')
        # ax.set_zlabel('0')

        return tprs, cmxs

    def roc_curve(self, lag=1, out_path=None, **kwargs):
        """ Construct ROC curve.

        Parameters
        ----------
        kwargs : dict
            args to `.forecast_policy_change`
        """
        thresholds = np.linspace(-0.50, 0.50, 101)

        # plot
        fig, ax = plt.subplots(figsize=(8.4,11.7/2))

        # allocate space
        fcast_accy = pd.Panel(
            major_axis=thresholds,
            minor_axis=["true_pos", "false_pos"],
            items=["hike", "cut"])

        # loop over thresholds
        for p in thresholds:
            # p = 0.085
            fc = self.forecast_policy_direction(lag=lag,
                ref_rate=self.reference_rate, h_low=-p, h_high=p)
            cmx = self.assess_forecast_quality(fc)
            # ipdb.set_trace()

            fcast_accy.loc["hike",p,"true_pos"] = \
                cmx.loc[1,1]/cmx.loc[:,1].sum()
            fcast_accy.loc["hike",p,"false_pos"] = \
                cmx.loc[1,-1:0].sum()/cmx.loc[:,-1:0].sum().sum()
            fcast_accy.loc["cut",p,"true_pos"] = \
                cmx.loc[-1,-1]/cmx.loc[:,-1].sum()
            fcast_accy.loc["cut",p,"false_pos"] = \
                cmx.loc[-1,0:1].sum()/cmx.loc[:,0:1].sum().sum()

            # add back extreme values
            fcast_accy.loc["hike",1,:] = [1.0, 1]
            fcast_accy.loc["hike",-1,:] = [0.0, 0]
            fcast_accy.loc["cut",1,:] = [0.0, 0]
            fcast_accy.loc["cut",-1,:] = [1.0, 1]

        for h in range(2):
            # h = 0
            this_ax = plt.subplot(121+h)
            # ipdb.set_trace()
            self.plot_roc(fcast_accy.iloc[h,:,:], ax=this_ax,
                linewidth=1.5)
            this_ax.set_title(fcast_accy.items[h]+'s')


        this_ax.set_ylabel('', visible=False)
        # this_ax.legend(loc="lower right", prop={'size':12},
        #     bbox_to_anchor=((1+0.01)/1.1, (0.05+0.01)/1.1))
        # this_ax.legend_.remove()

        fig.suptitle("roc curves", fontsize=12)

        if out_path is not None:
            fig.savefig(out_path+"roc_lag_"+str(lag)+\
                ".png", dpi=300, bbox_inches="tight")

        return ax

    @staticmethod
    def plot_roc(data, ax=None, **kwargs):
        """
        Parameters
        ----------
        kwargs : dict
            args to `matplotlib.pyplot.plot`
        """
        if ax is None:
            fig, ax = plt.subplots(figsize=(8.4,8.4))

        data_sorted = data.sort_values(["false_pos","true_pos"])
        data_sorted.plot(
            ax=ax,
            x="false_pos",
            y="true_pos",
            drawstyle="steps",
            alpha=1.0,
            # marker='o',
            # markersize=3,
            # color='k',
            # markerfacecolor='k',
            **kwargs)

        ax.set_xlim((-0.05, 1.05))
        ax.set_ylim((-0.05, 1.05))
        ax.xaxis.set_major_locator(MultipleLocator(1))
        ax.xaxis.set_minor_locator(MultipleLocator(0.1))
        ax.yaxis.set_major_locator(MultipleLocator(1))
        ax.yaxis.set_minor_locator(MultipleLocator(0.1))
        ax.grid(which="major", alpha=0.85, linestyle="--")
        ax.grid(which="minor", alpha=0.33, linestyle=":")
        ax.set_xlabel("false positive")
        ax.set_ylabel("true positive")
        ax.legend_.remove()

        # area under the curve
        auc = np.trapz(
            data_sorted["true_pos"].values,
            data_sorted["false_pos"].values)

        ax.annotate(r"$AUC={:5.4f}$".format(auc),
            xy=(0.5, 0.1), xycoords='axes fraction')

        return


def into_currency(data, new_cur, counter_cur="usd"):
    """
    Parameters
    ----------
    data :
        expressed in USD per unit
    """
    if new_cur == counter_cur:
        return data

    # re-express everything in units of new_cur
    new_data = data.drop([new_cur], axis=1).subtract(
        data[new_cur], axis="index")

    # reinstall
    new_data["usd"] = -1*data[new_cur]

    return new_data

def pe_backtest(returns, holding_range, threshold_range,
                data_path, avg_impl_over=2, avg_refrce_over=2, sum=False):
    """

    Parameters
    ----------
    returns: pd.DataFrame
        of returns to assets, for which implied rates are available via the
        'PolicyExpectation' class data api
    holding_range: np.arange
        specifying the range of holding periods
    threshold_range: np.arange
        specifying threshold levels in basis points
    data_path: str
        to the data for the 'PolicyExpectation.from_pickles()'
    avg_impl_over : int
        such that the implied rate that is compared to the reference rate
        is first smoothed over this number of periods
    avg_refrce_over : int
        the number of periods to average the reference rate over before
        comparing it to the implied rate
    sum: bool
        controlling whether to sum or average aggregated returns over the cross
        section. Default is False, i.e. mean is taken

    Returns
    -------
    results: dict
        with key 'aggr' containing a MultiIndex dataframe with the first level
        corresponding to holding period and second level corresponding to the
        threshold levels, and columns containing average return on the expected
        policy rate strategy across assets in returns. The second key 'disaggr'
        is a dict of dicts with first level corresponding to holding strategy
        and second level corresponding to the threshold levels with dataframes
        of returns to individual currencies as items. For example

        results = {
            "aggr": MultiIndex of average returns,
            "disaggr": {
                "10":
                   {"5": DataFrame,
                    "10": DataFrame}
                "11":
                    {"5": DataFrame,
                     "10": DataFrame}
                    },
            }

    """
    # Get he pandas slicer for convenient MultiIndex reference
    ix = pd.IndexSlice

    # Set up the output structure
    results = dict()
    results["disaggr"] = dict()

    # The aggregated outpu is a multiindex
    combos = list(itools.product(holding_range, threshold_range))
    cols = pd.MultiIndex.from_tuples(combos, names=["holding", "threshold"])
    aggr = pd.DataFrame(index=returns.index, columns=cols)

    # Start backtesting looping over holding periods and thresholds
    for holding_period in holding_range:

        # Transform holding period into lag_expect argument for the
        # 'forecast_policy_change()' method of the 'PolicyExpectation' class
        lag_expect = holding_period + 2  # forecast rate before trading FX

        # Create an entry for the disaggregated output
        results["disaggr"][str(holding_period)] = dict()

        # A soup of several loops
        for threshold in threshold_range:

            # For the predominant case of multiple currencies pool the signals
            pooled_signals = list()

            # Get the policy forecast for each currency
            for curr in returns.columns:
                tmp_pe = PolicyExpectation.from_pickles(data_path, curr)
                tmp_fcast =\
                    tmp_pe.forecast_policy_change(lag=lag_expect,
                                                  threshold=threshold/100,
                                                  avg_impl_over=avg_impl_over,
                                                  avg_refrce_over=avg_refrce_over,
                                                  bday_reindex=True)
                # Append the signals
                pooled_signals.append(tmp_fcast)

            # Aggregate the signals, construct strategies, append the output
            pooled_signals = pd.concat(pooled_signals, join="outer", axis=1)

            # Replace 0 with nan to consider only expected hikes and cuts
            strat = multiple_timing(returns.rolling(holding_period).sum(),
                                    pooled_signals.replace(0, np.nan),
                                    xs_avg=False)

            # Append the disaggregated and aggregated outputs
            # TODO: Review mean vs sum/count
            if sum:
                aggr.loc[:, ix[holding_period, threshold]] =\
                    strat.mean(axis=1) * strat.count(axis=1)
            else:
                aggr.loc[:, ix[holding_period, threshold]] = strat.mean(axis=1)
            results["disaggr"][str(holding_period)][str(threshold)] = strat

            print("Policy expectation backtest\n",
                  "Holding period:", holding_period,
                  "Threshold level:", threshold, "\n")

    results["aggr"] = aggr

    return results

def pe_perfect_foresight_strat(returns, holding_range, data_path,
                               forecast_consistent=False,
                               smooth_burn=5, sum=False):
    """Generate a backetst of perfect foresight strategies, with optional
    forecast availability consistency.

    Parameters
    ----------
    returns: pd.DataFrame
        of returns to assets, for which implied rates are available via the
        'PolicyExpectation' class data api
    holding_range: np.arange
        specifying the range of holding periods
    data_path: str
        to the data for the 'PolicyExpectation.from_pickles()'
    forecast_consistent: bool
        controlling whether perfect foresight strategy should be consistent
        with implied rates in terms of data availability. If True the output is
        contngent on the forecast availability. If False the whole sample of
        events is taken. Default is False.
    smooth_burn: int
        additional number of days to burn in order to account for forecast
        smoothing, as in the real backtest. Corresponds to  avg_XXX_over of
        policy_forecast. Default is five
    sum: bool
        controlling whether to sum or average aggregated returns over the cross
        section. Default is False, i.e. mean is taken

    Returns
    -------
    results: dict
        with key 'aggr' containing a dataframe with columns indexed by holding
        periods, with each column containing returns of aggregate strategy, and
        key 'disaggr' containing a dictionary with keys corresponding to
        holding periods and items containing dataframes with returns asset-by-
        asset for the corresponding holding period. For example:

        results = {
            "aggr": pd.DataFrame of average returns,
            "disaggr": {
                "10": pd.DataFrame,
                "11": pd.DataFrame
                }

    """
    # Set up the output
    results = dict()
    results["disaggr"] = dict()

    aggr = pd.DataFrame(index=returns.index, columns=holding_range)

    # Start backtesting looping over holding periods and thresholds
    for holding_period in holding_range:
        # Transform holding period into lag_expect argument for the
        # 'forecast_policy_change()' method of the 'PolicyExpectation' class
        lag_expect = holding_period + 2  # forecast rate before trading FX

        # For the (predominant) case of multiple currenices pool the signals
        pooled_signals = list()

        # Get the policy forecast for each currency
        for curr in returns.columns:
            tmp_pe = PolicyExpectation.from_pickles(data_path, curr)
            # For forecast availability consistent perfect foresight strats
            # align the meetings accordingly
            # igor ---
            # signal + rename
            this_signal = tmp_pe.meetings.loc[:,"rate_change"]
            this_signal.name = curr
            # --------
            if forecast_consistent:
                # Get the first forecast date available, leave enough data
                # to make a forecast, control for averaging
                first_date = tmp_pe.rate_expectation.dropna()\
                    .iloc[[lag_expect+smooth_burn-1]].index[0]
                # igor ---
                pooled_signals.append(this_signal.loc[first_date:])
                # --------
            else:
                pooled_signals.append(this_signal)

        # Aggregate the signals, construct strategies, append the output
        pooled_signals = pd.concat(pooled_signals, join="outer", axis=1)

        # Replace 0 with nan to consider only realized hikes and cuts
        strat = multiple_timing(returns.rolling(holding_period).sum(),
                                pooled_signals.replace(0, np.nan),
                                xs_avg=False)

        # Append the disaggregated and aggregated outputs
        if sum:
            aggr.loc[:, holding_period] =\
                strat.mean(axis=1) * strat.count(axis=1)
        else:
            aggr.loc[:, holding_period] = strat.mean(axis=1)
        results["disaggr"][str(holding_period)] = strat

        print("Perfect foresight backtest\n",
              "Holding period:", holding_period, "\n")

    results["aggr"] = aggr

    return results

def event_backtest_wrapper(fx_data, fx_data_us, holding_range, threshold_range,
                           data_path, **kwargs):
    """Wrapper around 'event_trading_backtest' combining fomc dollar index and
    other currencies into single return

    Parameters
    ----------
    fx_data: dictionary
        containing dataframes with mid, ask, bid spot quotes and bid, ask t/n
        swap points. The FX data should adhere to the following convention:
        all exchange rates are in units of base currency per unit of quote
        currency, swap points should be added to get the excess returns. The
        keys are as follows: "spot_mid", "spot_bid", "spot_ask", "tnswap_bid",
        "tnswap_ask". Furthermore the data are assumed to be 'prepared' in
        terms of nan handling and index alignment
    fx_data: dictionary
        structured similarly to the one above, containing fx data for the
        dollar index trading strategy around the fomc meetings
    holding_range: np.arange
        specifying the range of holding periods
    threshold_range: np.arange
        specifying threshold levels in basis points
    data_path: str
        to the 'events.p' file with data for policy forecasts
    kwargs: dict
        of arguments of PolicyExpectation().forecast_policy_change() method,
        namely: avg_impl_over, avg_refrce_over, bday_reindex

    Returns
    -------
    strat_ret: Multiindex DataFrame
        with the first level corresponding to holding periods and the second
        level corresponding to the threshold levels, and columns containing sum
        of return on the expected policy rate strategy across assets

    """
    # Get returns of the currencies around local events, except for fomc
    ret_x_us = event_trading_backtest(fx_data, holding_range, threshold_range,
                                      data_path, fomc=False, **kwargs)["aggr"]

    # Get returns of the dollar portfolio around the FOMC meetings
    ret_us = event_trading_backtest(fx_data_us, holding_range, threshold_range,
                                    data_path, fomc=True, **kwargs)["aggr"]

    # Add one to the other
    strat_ret = ret_x_us.add(ret_us, axis=1).\
        fillna(value=ret_x_us).fillna(value=ret_us)

    return strat_ret

def event_trading_backtest(fx_data, holding_range, threshold_range,
                           data_path, fomc=False, **kwargs):
    """Backtest using policy forecast and EventTrading strategy, to compute
    bid-ask spread and t/n-swap -adjusted returns around forecast events

    Parameters
    ----------
    fx_data: dictionary
        containing dataframes with mid, ask, bid spot quotes and bid, ask t/n
        swap points. The FX data should adhere to the following convention:
        all exchange rates are in units of base currency per unit of quote
        currency, swap points should be added to get the excess returns. The
        keys are as follows: "spot_mid", "spot_bid", "spot_ask", "tnswap_bid",
        "tnswap_ask". Furthermore the data are assumed to be 'prepared' in
        terms of nan handling and index alignment
    holding_range: np.arange
        specifying the range of holding periods
    threshold_range: np.arange
        specifying threshold levels in basis points
    data_path: str
        to the 'events.p' file with data for policy forecasts
    fomc: bool
        If false the forecasts are obtained for each currency in the currencies
        list. If false the inverse fomc events are returned for each currency
        in the list. Default is False
    kwargs: dict
        of arguments of PolicyExpectation().forecast_policy_change() method,
        namely: avg_impl_over, avg_refrce_over, bday_reindex

    Returns
    -------
    results: dict
        with key 'aggr' containing a MultiIndex dataframe with the first level
        corresponding to holding period and second level corresponding to the
        threshold levels, and columns containing sum of return on the expected
        policy rate strategy across assets (mean for the case of dollar index
        i.e. if fomc=True). The second key 'disaggr' is a dict of dicts with
        first level corresponding to holding strategy and second level
        corresponding to the threshold levels with dataframes of returns to
        individual currencies as items. For example

        results = {
            "aggr": MultiIndex of summed (or averaged for fomc) returns,
            "disaggr": {
                "10":
                   {"5": DataFrame,
                    "10": DataFrame}
                "11":
                    {"5": DataFrame,
                     "10": DataFrame}
                    },
            }

    """
    # Get he pandas slicer for convenient MultiIndex reference
    ix = pd.IndexSlice

    # Initialize trading strategy settings
    trade_strat_settings = {"horizon_a": None,
                            "horizon_b": -1,
                            "bday_reindex": kwargs["bday_reindex"]}

    # Get the shorthand notation of the data for all countries
    spot_mid = fx_data["spot_mid"]
    spot_bid = fx_data["spot_bid"]
    spot_ask = fx_data["spot_ask"]
    swap_bid = fx_data["tnswap_bid"]
    swap_ask = fx_data["tnswap_ask"]

    # Set up the output structure
    results = dict()
    results["disaggr"] = dict()

    # The aggregated output is a multiindex
    combos = list(itools.product(holding_range, threshold_range))
    cols = pd.MultiIndex.from_tuples(combos, names=["holding", "threshold"])
    aggr = pd.DataFrame(index=spot_mid.index, columns=cols)

    # Start backtesting looping over holding periods and thresholds
    for holding_period in holding_range:
        # Transform holding period into lag_expect argument for the
        # 'forecast_policy_change()' method of the 'PolicyExpectation' class
        lag_expect = holding_period + 2  # forecast rate before trading FX

        # Adjust the trading strategy settings
        trade_strat_settings["horizon_a"] = -holding_period

        # Create an entry for the disaggregated output
        results["disaggr"][str(holding_period)] = dict()

        # A soup of several loops
        for threshold in threshold_range:
            # Get the signals
            signals = get_pe_signals(currencies=spot_mid.columns,
                                     lag=lag_expect, threshold=threshold,
                                     data_path=data_path, fomc=fomc, **kwargs)

            # Get the trading strategy
            strat = EventTradingStrategy(
                signals=signals,
                prices={"mid": spot_mid, "bid": spot_bid, "ask": spot_ask},
                settings=trade_strat_settings)

            # Adjust for transaction costs and swap points, get returns
            strat = strat.bas_adjusted()\
                .roll_adjusted({"bid": swap_bid, "ask": swap_ask})._returns

            # Append the output
            results["disaggr"][str(holding_period)][str(threshold)] = strat

            # For FOMC, report aggregated mean, else sum over the x-section
            if fomc:
                aggr.loc[:, ix[holding_period, threshold]] = strat.mean(axis=1)
            else:
                aggr.loc[:, ix[holding_period, threshold]] =\
                    strat.mean(axis=1) * strat.count(axis=1)

            print("Policy expectation backtest\n",
                  "Holding period:", holding_period,
                  "Threshold level:", threshold, "\n")

    results["aggr"] = aggr

    return results


def get_pe_signals(currencies, lag, threshold, data_path, fomc=False,
                   **kwargs):
    """Fetches a dataframe of signals from the 'PolicyExpectation' class, for
    currencies in the list for a given holding period and threshold. If fomc
    is True, returns a dataframe of inverse fomc signal for each currency in
    currencies

    Parameters
    ----------
    currencies: list
        of strings with currency codes, e.g ["aud", "gbp", "jpy"]
    lag: int
        forecast is made 'T-lag' days before a meeting, where T is announcement
        day
    threshold: float
        threshold for policy expectation forecast in basis points
    data_path: str
        to the 'events.p' file with data for policy forecasts
    fomc: bool
        If false the forecasts are obtained for each currency in the currencies
        list. If false the inverse fomc events are returned for each currency
        in the list. Default is False
    kwargs: dict
        of arguments of PolicyExpectation().forecast_policy_change() method,
        namely: avg_impl_over, avg_refrce_over, bday_reindex

    Returns
    -------
    signals. pd.DataFrame
        of predicted policy changes (+1 - hike, 0 - no change, -1 - cut)

    """
    # Transformation applied to reference and implied rates
    def map_rate(w):
        res = lambda x: x.rolling(w, min_periods=1).mean()
        return res

    # For the US get the fomc announcements and use them for every currency
    if fomc:
        # Construct signals for the dollar index
<<<<<<< HEAD
        us_pe = PolicyExpectation.from_pickles(data_path, "usd", ffill=True)
        us_fcast = \
            us_pe.forecast_policy_direction(
                lag=lag, h_high=threshold/100,
                map_proxy_rate=map_proxy_rate,
                map_expected_rate=map_expected_rate)
=======
        us_pe = PolicyExpectation.from_pickles(
            data_path=data_path, currency="usd",
            proxy_rate_pickle=kwargs.get("proxy_rate_pickle", None),
            e_proxy_rate_pickle=kwargs.get("e_proxy_rate_pickle", None),
            meetings_pickle=kwargs.get("events_pickle", None))

        us_fcast = us_pe.forecast_policy_direction(
            lag=lag, h_high=threshold/100,
            map_proxy_rate=map_rate(kwargs.get("avg_refrce_over", 1)),
            map_expected_rate=map_rate(kwargs.get("avg_implied_over", 1)))
>>>>>>> 7bab5226

        # Create inverse signals for every currency around FOMC announcements
        signals = pd.concat([-1*us_fcast, ] * len(currencies), axis=1)
        signals.columns = currencies

    # Otherwise get signals for each currency in the list
    else:
        policy_fcasts = list()
        # Get signals for each currency in the list
        for curr in currencies:
<<<<<<< HEAD
            tmp_pe = PolicyExpectation.from_pickles(data_path, currency=curr,
                                                    ffill=True)
            # policy_fcasts.append(
            #     tmp_pe.forecast_policy_change(lag=lag,threshold=threshold/100,
            #                                   **kwargs))
            policy_fcasts.append(
                tmp_pe.forecast_policy_direction(
=======
            try:
                tmp_pe = PolicyExpectation.from_pickles(
                    data_path, currency=curr,
                    proxy_rate_pickle=kwargs.get("proxy_rate_pickle", None),
                    e_proxy_rate_pickle=kwargs.get("e_proxy_rate_pickle",
                                                   None),
                    meetings_pickle=kwargs.get("events_pickle", None))

                tmp_fcast = tmp_pe.forecast_policy_direction(
>>>>>>> 7bab5226
                    lag=lag, h_high=threshold/100,
                    map_proxy_rate=map_rate(kwargs.get("avg_refrce_over", 1)),
                    map_expected_rate=map_rate(kwargs.get("avg_implied_over",
                                                          1)))

                policy_fcasts.append(tmp_fcast.squeeze().rename(curr))
            except KeyError:
                continue

        # Pool signals into a single dataframe
        signals = pd.concat(policy_fcasts, join="outer", axis=1)
        # signals.columns = currencies

    return signals


if __name__ == "__main__":

    pe = PolicyExpectation.from_pickles(
        data_path, currency="usd",
        meetings_pickle="ois_project_events.p", start_dt="2001-12",
        e_proxy_rate_pickle="implied_rates_1m_ois.p")

    pe.get_vus(10, lambda x: x.rolling(5, min_periods=1).mean().shift(1))<|MERGE_RESOLUTION|>--- conflicted
+++ resolved
@@ -1503,7 +1503,6 @@
 
     return results
 
-
 def get_pe_signals(currencies, lag, threshold, data_path, fomc=False,
                    **kwargs):
     """Fetches a dataframe of signals from the 'PolicyExpectation' class, for
@@ -1544,14 +1543,6 @@
     # For the US get the fomc announcements and use them for every currency
     if fomc:
         # Construct signals for the dollar index
-<<<<<<< HEAD
-        us_pe = PolicyExpectation.from_pickles(data_path, "usd", ffill=True)
-        us_fcast = \
-            us_pe.forecast_policy_direction(
-                lag=lag, h_high=threshold/100,
-                map_proxy_rate=map_proxy_rate,
-                map_expected_rate=map_expected_rate)
-=======
         us_pe = PolicyExpectation.from_pickles(
             data_path=data_path, currency="usd",
             proxy_rate_pickle=kwargs.get("proxy_rate_pickle", None),
@@ -1562,7 +1553,6 @@
             lag=lag, h_high=threshold/100,
             map_proxy_rate=map_rate(kwargs.get("avg_refrce_over", 1)),
             map_expected_rate=map_rate(kwargs.get("avg_implied_over", 1)))
->>>>>>> 7bab5226
 
         # Create inverse signals for every currency around FOMC announcements
         signals = pd.concat([-1*us_fcast, ] * len(currencies), axis=1)
@@ -1573,15 +1563,6 @@
         policy_fcasts = list()
         # Get signals for each currency in the list
         for curr in currencies:
-<<<<<<< HEAD
-            tmp_pe = PolicyExpectation.from_pickles(data_path, currency=curr,
-                                                    ffill=True)
-            # policy_fcasts.append(
-            #     tmp_pe.forecast_policy_change(lag=lag,threshold=threshold/100,
-            #                                   **kwargs))
-            policy_fcasts.append(
-                tmp_pe.forecast_policy_direction(
-=======
             try:
                 tmp_pe = PolicyExpectation.from_pickles(
                     data_path, currency=curr,
@@ -1591,7 +1572,6 @@
                     meetings_pickle=kwargs.get("events_pickle", None))
 
                 tmp_fcast = tmp_pe.forecast_policy_direction(
->>>>>>> 7bab5226
                     lag=lag, h_high=threshold/100,
                     map_proxy_rate=map_rate(kwargs.get("avg_refrce_over", 1)),
                     map_expected_rate=map_rate(kwargs.get("avg_implied_over",
