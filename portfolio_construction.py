--- conflicted
+++ resolved
@@ -278,7 +278,6 @@
 
     return portfolios
 
-<<<<<<< HEAD
 def rank_sort_2(returns, signals, n_portfolios=3):
     """
     """
@@ -404,8 +403,6 @@
 
     # continue with the assigning fewer assets into fewer portfolios
     return assets_in_each(N-quot-1, K-1)[::-1] + init
-=======
->>>>>>> 8d4fa32e
 
 def rank_cut(signal_ranks, bins):
     """
@@ -494,7 +491,7 @@
 
 
 def get_holdings(portfolio):
-    """Ütility function, returning DataFrame of holdings corresponding to the
+    """ Utility function, returning DataFrame of holdings corresponding to the
     'portfolio' key of the 'rank_sort()' family of functions.
 
     Parameters
