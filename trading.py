import pandas as pd
import numpy as np
import warnings
import copy
# import ipdb

import matplotlib.pyplot as plt

gr_1 = "#8c8c8c"

# TODO: relocate to wp_settings?
font_settings = {
    "family": "serif",
    "size": 12}
fig_settings = {
    "figsize": (8.27,11.3/3)}
tick_settings = {
    "labelsize": 12}
axes_settings = {
    "grid": True}
grid_settings = {
    "alpha": 0.5}

# [p for p in plt.rcParams.keys() if "axes" in p]

plt.rc("xtick", **tick_settings)
plt.rc("ytick", **tick_settings)
plt.rc("figure", **fig_settings)
plt.rc("font", **font_settings)
plt.rc("axes", **axes_settings)
plt.rc("grid", **grid_settings)

from foolbox.api import *
from foolbox.utils import *

class TradingStrategy():
    """
    """
    def __init__(self):
        """
        """
        pass


class EventTradingStrategy(TradingStrategy):
    """ Trading strategy based on events and signals.

    Parameters
    ----------
    signals : pandas.DataFrame
        of signals {-1, 0, 1}. Assets are held some days (given in
        `settings`) before or after the events defined by `signals`.
    prices : dict of pandas.DataFrame
        (optional) dictionary with "mid", "bid" and "ask", whereby "bid"
        and "ask" are optional; only "mid" will be used to calcualte
        returns, the other two are needed for bas adjustment.
    returns : pandas.DataFrame
        (one of `prices` and `returns` must be specified)
    weights : pandas.DataFrame
        (optional, not tested) weights to use for weighting returns. By
        default equal weights are assumed withing long and short legs.
    settings : dict
        "horizon_a": first day after event to cash in return (possibly negat.),
        "horizon_a": the day to stop cumulating returns (possibly negat.),
        "bday_reindex": True for reindexing returns with business days
            (might expand the sample)
    """
    def __init__(self, signals, prices=None, returns=None, weights=None,
        settings=None):
        """
        """
        if prices is not None:
            if isinstance(prices, dict):
                prices.update({"actual": prices["mid"]})
            else:
                prices = {"mid": prices, "actual": prices}

        if returns is None:
            returns = np.log(prices["actual"]).diff()

        # first and last valid indices
        s_dt = returns.first_valid_index()
        e_dt = returns.last_valid_index()

        # reindex with business day if necessary
        if settings["bday_reindex"]:
            returns = returns.reindex(
                index=pd.date_range(s_dt, e_dt, freq='B'))

        # warning if some date from `signals`.index is not in `returns`.index
        if not signals.index.isin(returns.index).all():
            warnings.warn(
                "Some dates in `signals` do not correspond to "+
                "rows in `returns`.")

        returns, signals = returns.align(signals, join="outer", axis=0)

        # THE index
        the_idx = returns.index

        # weights are uniform unless otherwise given
        if weights is None:
            weights = returns.mask(returns.notnull(), 1.0)
        else:
            weights = weights.reindex(index=the_idx, method="ffill")

        self._returns = returns
        self.signals = signals.replace(0.0, np.nan)
        self.settings = settings
        self.prices = prices

        # position flags
        self.position_flags = self.get_position_flags().replace(0.0, np.nan)

        # weights
        self.meta_weights = weights.copy()
        self.weights = weights*self.position_flags

        self.e_dt = e_dt
        self.s_dt = s_dt

        self.the_idx = the_idx

    # make returns appear multiplied with 100
    @property
    def returns(self):
        return self._returns

    @returns.getter
    def returns(self):
        return self._returns.loc[self.s_dt:self.e_dt]*100

    def get_position_flags(self):
        """ Create a continuous panel of {+1,0,-1} flags, punched card-esque.

        2001-09-03  -1  0  0
        2001-09-04  -1 +1  0
        2001-09-07  -1 +1  0
        ...
        2001-09-15   0 +1  0
        2001-09-16   0 +1  0

        Returns
        -------
        position_flags : pandas.DataFrame
            of same shape as `self.returns`

        """
        # # expand signals by aligning them with returns: will be used for
        # #   backward-filling
        # signals_reixed, _ = self.signals.align(self._returns, axis=0,
        #     join="outer")
        signals_reixed = self.signals.copy()

        # define the end of the horizon_b-horizon_a holding period
        to_b = signals_reixed.shift(self.settings["horizon_b"])

        # fill na backward, limit to (b-a) values
        # NB: this covers the case of too few data points at the beginning
        position_flags = to_b.fillna(method="bfill",
            limit=self.settings["horizon_b"]-self.settings["horizon_a"])

        return position_flags

    def get_historic_weights(self):
        """ Construct summable-to-one portfolio weights in both legs.

        Returns
        -------
        wght : pandas.DataFrame
            of weights, same shape as `returns`
        rest : tuple
            of negative, neutral and positive weights
        """
        flags = self.position_flags

        # rescale negative weights
        w_neg_resc = poco.rescale_weights(
            flags.where(flags < 0)*self.meta_weights)
        # rescale positive weights
        w_pos_resc = poco.rescale_weights(
            flags.where(flags > 0)*self.meta_weights)
        # rescale neutral weights (why? dunno)
        w_nil_resc = poco.rescale_weights(
            flags.where(flags == 0)*self.meta_weights)

        # melt positive and negative legs
        wght = w_neg_resc.fillna(w_pos_resc)

        return wght, (w_neg_resc, w_nil_resc, w_pos_resc)

    def get_strategy_returns(self):
        """ Construct historic strategy returns.

        Returns
        -------
        res : pd.Series
            of returns
        """

        res = poco.weighted_return(self._returns, self.weights)

        # # align with events -------------------------------------------------
        # res = res.shift(-1*self.settings["horizon_b"])

        return res

    def get_matrix_of_returns(self):
        """ Get returns before they are collapsed into one strategy return.

        Returns
        -------
        res : pd.DataFrame
            of returns
        """

        res = self._returns.multiply(self.weights, axis=0)

        # # align with events -------------------------------------------------
        # res = res.shift(-1*self.settings["horizon_b"])

        return res

    def leverage_adjusted(self):
        """ Ensure that weights in the short and long legs sum up to one.

        In case of overlapping holdings, weights in the long leg are made to
        sum up to 100%, and weights in the short leg to -100%. Weighting
        scheme is taken from `self.meta_weights`.

        Returns
        -------
        new_self : EventTradingStrategy()
            deep copy of `self` with weights reassigned

        Usage
        -----
        ts_lev = EventTradingStrategy(...).leverage_adjusted()

        """
        wght, _ = self.get_historic_weights()

        # copy class instance, replace weights
        new_self = copy.deepcopy(self)
        new_self.weights = wght

        return new_self

    @staticmethod
    def adjust_for_leverage():
        pass

    @staticmethod
    def adjust_prices_for_bas(prices, positions):
        """ Substitute prices for bids/asks whenever a position is changed.
        Parameters
        ----------
        prices : dict
            with keys "mid", "bid", "ask"; resp. values are pandas.DataFrame
        positions : pandas.DataFrame
            of continuous positions
        Returns
        -------
        new_prices : pandas.DataFrame
            where values from "mid" are replaced with bids/asks

        """
        # nan positions are zero position: e.g. going from nan to +1 is a buy
        positions_filled = positions.fillna(value=0)

        # difference in positinos: in the period preceding such difference an
        #   order was placed
        d_positions = positions_filled.diff()

        # fill mid with ask and bids accordingly ----------------------------
        new_prices = prices["mid"].copy()

        # buy at ask
        new_prices = new_prices.mask(d_positions.shift(-1) > 0,
            prices["ask"])
        # sell at bid
        new_prices = new_prices.mask(d_positions.shift(-1) < 0,
            prices["bid"])

        return new_prices

    def bas_adjusted(self):
        """ Adjust returns for the bid-ask spread.

        Give a panel of continuous position flags, the 'fringes' thereof
        denote the dates where the trades are placed. This method substitutes
        mid prices on these dates with ask prices in case the buy order is
        placed (e.g. when a position goes from -1 to 0) and bid prices in case
        the sell order is placed. Returns are re-calculated, such that returns
        on 'buy' and 'sell' dates are a bit worse.

        Returns
        -------
        new_self : EventTradingStrategy()
            deep copy of `self` with returns and mid prices reassinged

        Usage
        -----
        ts_bas = EventTradingStrategy(...).bas_adjusted()
        """
        p_actual = self.adjust_prices_for_bas(self.prices, self.weights)

        # copy class instance, assign weights -------------------------------
        new_self = copy.deepcopy(self)
        new_self._returns = np.log(p_actual).diff()
        new_self.prices.update({"actual": p_actual})

        return new_self

    def roll_adjusted(self, swap_points):
        """ ForEx: adjust for roll-overs.

        Parameters
        ----------
        swap_points : pandas.DataFrame
            with swap points, in units (e.g. -0.0178 for
            AUDUSD); these should be expressed in the way such that adding
            them to the prices results in correct formulae
        """
        if isinstance(swap_points, dict):
            sp_ask = swap_points["ask"].reindex(
                index=self.the_idx, method="ffill")
            sp_bid = swap_points["bid"].reindex(
                index=self.the_idx, method="ffill")
            # treat short and long positions differently --------------------
            sp = sp_ask.mask(self.position_flags < 0, sp_bid)
        else:
            sp = swap_points.reindex(
                index=self.the_idx, method="ffill")

        # horizons: for pure convenience ------------------------------------
        h_a = self.settings["horizon_a"]
        h_b = self.settings["horizon_b"]

        # rolling h-period sum of swap points -------------------------------
        roll_sum_sp = sp.rolling( (h_b-h_a+1) ).sum()

        # ffill prices TODO: bad, very bad, but vodkee naidu? ---------------
        # P = self.prices["actual"].fillna(method="ffill", limit=(h_b-h_a)//2)
        P = self.prices["actual"].copy()

        # adjust prices -----------------------------------------------------
<<<<<<< HEAD
        numer = P
=======
>>>>>>> 5346ce01
        denom = P.shift( (h_b-h_a+1) ) + roll_sum_sp.shift(1)

        # recalculate returns -----------------------------------------------
        # these are similar to excess returns in the standard case:
        #   f.shift(1) - s

        # align signals with returns
        new_returns = np.log(P/denom) * self.signals.shift(h_b)

        # return new_returns

        # copy class instance, assign weights -------------------------------
        new_self = copy.deepcopy(self)
        new_self._returns = new_returns
        new_self.prices.update({"actual": P})
        new_self.swap_points = sp

        return new_self

    def roll_adjusted_approx(self, swap_points):
        """ Adjust for the rollovers by using a crude approximation
        """

        # # roll is credited/debited two days fewer
        # roll_index = self.position_flags.shift(1).notnull() & \
        #     self.position_flags.shift(-1).notnull()
        # swap_points_to_add = sp.where(roll_index).fillna(0.0)
        #
        # prices_adjusted = self.prices["mid"] + swap_points_to_add
        # new_returns = np.log(self.prices["mid"] / prices_adjusted.shift(1))
        #
        # # copy self
        # new_self = copy.deepcopy(self)
        # new_self._returns = new_returns
        # new_self.swap_points = sp
        #
        # return new_self

        pass

    def to_excel(self, filename):
        """ Write stuff to the excel spreadsheet.

        Parameters
        ----------
        filename : string
            full path to the file, with extension

        Returns
        -------
        None

        """
        # Create a Pandas Excel writer using XlsxWriter as the engine.
        writer = pd.ExcelWriter(filename, engine='xlsxwriter')

        # Convert dataframes to an XlsxWriter Excel object.
        self.signals.to_excel(writer, sheet_name='signals')
        self.position_flags.to_excel(writer, sheet_name='position_flags')
        self.returns.to_excel(writer, sheet_name='returns')
        self.weights.to_excel(writer, sheet_name='weights')
        self.get_strategy_returns().to_frame().to_excel(writer,
            sheet_name='portf_returns')
        self.prices["bid"].to_excel(writer, sheet_name='bid')
        self.prices["ask"].to_excel(writer, sheet_name='ask')
        self.prices["actual"].to_excel(writer, sheet_name='actual')
        self.returns.where(self.position_flags.notnull()).to_excel(
            writer, sheet_name='returns_at_positions')
        try:
            self.swap_points.to_excel(writer, sheet_name='swap_points')
        except:
            pass

        # save and close
        writer.save()

        return

    def plot(self, **kwargs):
        """
        """
        ret = self.get_strategy_returns()
        cum_ret = ret.cumsum()

        # if there was an axis among the keyword arguments
        if kwargs.get("ax") is None:
            fig, ax = plt.subplots()
        else:
            fig = plt.gcf()
            ax = kwargs.pop("ax")

        cum_ret.plot(ax=ax, **kwargs)

        return fig, ax

    def match_forwards(self, settl_dates):
        """ In a cross-section of settl't dates find those of the signals.
        """
        pass

        # idx_union = self.prices["actual"].index.union(
        #     self.signals.index.union(settl_dates.index))
        #
        # sig = self.signals.reindex(index=idx_union)
        # sig = sig.shift(horizon_b)
        #
        # for c in self.signals.columns:
        #     # subset this column, drop duplicated entries
        #     this_col = settl_dates.loc[:,c].drop_duplicates(keep=False)
        #
        #     # match with signals
        #     this_sig_dates = sig.loc[:,c].dropna().index
        #     this_col.isin(this_sig_dates)


def run_this(h, thresh):
    """
    data_path = set_credentials.gdrive_path("research_data/fx_and_events/")

    with open(data_path + "fx_by_tz_aligned_d.p", mode='rb') as fname:
        fx = pickle.load(fname)
    spot_ask = fx["spot_ask"].drop(["jpy","dkk","nok"],
        axis=1).loc["2000-11":,:]
    spot_mid = fx["spot_mid"].drop(["jpy","dkk","nok"],
        axis=1).loc["2000-11":,:]
    spot_bid = fx["spot_bid"].drop(["jpy","dkk","nok"],
        axis=1).loc["2000-11":,:]

    tnswap_ask = fx["tnswap_ask"].drop(["jpy","dkk","nok"],
        axis=1).loc["2000-11":,:]
    tnswap_bid = fx["tnswap_bid"].drop(["jpy","dkk","nok"],
        axis=1).loc["2000-11":,:]

    """
    # policy expectations -----------------------------------------------
    policy_fcasts = dict()
    for c in ['aud', 'cad', 'chf', 'eur', 'gbp', 'nzd', 'sek']:
        # c = "aud"
        pe = PolicyExpectation.from_pickles(data_path, c)
        policy_fcasts[c] = pe.forecast_policy_change(
            lag=h+2,
            threshold=thresh,
            avg_impl_over=5,
            avg_refrce_over=5)

    policy_fcasts = pd.DataFrame.from_dict(policy_fcasts).loc["2000-11":]

    # settings ----------------------------------------------------------
    settings = {
        "horizon_a": -h,
        "horizon_b": -1,
        "bday_reindex": True}

    # strategies --------------------------------------------------------
    # simple strategy: no leverage, no bas adjustment
    ts = EventTradingStrategy(
        signals=policy_fcasts,
        prices={"mid": spot_mid, "bid": spot_bid, "ask": spot_ask},
        settings=settings)

    # advanced strategy: bas + roll
    ts_div_bas = ts.bas_adjusted().roll_adjusted(
        swap_points={"bid": tnswap_bid, "ask": tnswap_bid})

    return ts_div_bas._returns



if __name__ == "__main__":

    # %matplotlib inline
    # %config InlineBackend.figure_format = 'svg'

    # data ------------------------------------------------------------------
    data_path = set_credentials.gdrive_path("research_data/fx_and_events/")

    # settings --------------------------------------------------------------
    settings = {
        "horizon_a": -5,
        "horizon_b": -1,
        "bday_reindex": True}


    # policy expectations ---------------------------------------------------
    policy_fcasts = dict()
    for c in ['aud', 'cad', 'chf', 'eur', 'gbp', 'nzd', 'sek']:
        # c = "aud"
        pe = PolicyExpectation.from_pickles(data_path, c)
        policy_fcasts[c] = pe.forecast_policy_change(
            lag=7,
            threshold=0.10,
            avg_impl_over=5,
            avg_refrce_over=5,
            bday_reindex=True)

    policy_fcasts = pd.DataFrame.from_dict(policy_fcasts).loc["2000-11":]

    # assets
    with open(data_path + "fx_by_tz_aligned_d.p", mode='rb') as fname:
        fx = pickle.load(fname)
    spot_ask = fx["spot_ask"].drop(["jpy","dkk","nok"],
        axis=1).loc["2000-11":,:]
    spot_mid = fx["spot_mid"].drop(["jpy","dkk","nok"],
        axis=1).loc["2000-11":,:]
    spot_bid = fx["spot_bid"].drop(["jpy","dkk","nok"],
        axis=1).loc["2000-11":,:]

    tnswap_ask = fx["tnswap_ask"].drop(["jpy","dkk","nok"],
        axis=1).loc["2000-11":,:]
    tnswap_bid = fx["tnswap_bid"].drop(["jpy","dkk","nok"],
        axis=1).loc["2000-11":,:]

    start_idx = "2000-11-01"
    end_idx = max(np.array([p.index[-1] for p in (
        spot_ask, spot_bid, spot_mid, policy_fcasts)]))
    idx = pd.date_range(start_idx, end_idx, freq='B')

    # align
    data = {
        "spot_ask": spot_ask,
        "spot_mid": spot_mid,
        "spot_bid": spot_bid,
        "tnswap_ask": tnswap_ask,
        "tnswap_bid": tnswap_bid}
    data = align_and_fillna(data, 'B', method="ffill")

    # strategies ------------------------------------------------------------
    # simple strategy: no leverage, no bas adjustment -----------------------
    ts = EventTradingStrategy(
        signals=policy_fcasts,
        prices={
            "mid": data["spot_mid"],
            "bid": data["spot_bid"],
            "ask": data["spot_ask"]},
        settings=settings)

    # # write to xlsx
    # xl_filename = data_path + '../../opec_meetings/calc/insights_simple.xlsx'
    # ts.to_excel(xl_filename)
    # fig, ax = ts.plot()


    # # bas adjusted ----------------------------------------------------------
    # ts_bas = ts.bas_adjusted()
    # ts_bas.to_excel(xl_filename)
    # fig, ax = ts_bas.plot(ax=ax, color='k')


    # adjusted for dividend -------------------------------------------------
    ts_bas_roll = ts.bas_adjusted().roll_adjusted(
        swap_points={
            "bid": data["tnswap_bid"],
            "ask": data["tnswap_ask"]})

    xl_filename = data_path + '../../opec_meetings/calc/insights_simple.xlsx'
    ts_bas_roll.to_excel(xl_filename)
    ts_bas_roll._returns.sum(axis=1).cumsum().plot()
    plt.show()
    np.abs()


    # FOMC ------------------------------------------------------------------
    # assets
    with open(data_path + "fx_by_tz_sp_fixed.p", mode='rb') as fname:
        fx = pickle.load(fname)
    spot_ask = fx["spot_ask"].loc[:,"2000-11":,"NYC"].drop(["dkk"], axis=1)
    spot_mid = fx["spot_mid"].loc[:,"2000-11":,"NYC"].drop(["dkk"], axis=1)
    spot_bid = fx["spot_bid"].loc[:,"2000-11":,"NYC"].drop(["dkk"], axis=1)

    tnswap_ask = fx["tnswap_ask"].loc[:,"2000-11":,"NYC"].drop(["dkk"], axis=1)
    tnswap_bid = fx["tnswap_bid"].loc[:,"2000-11":,"NYC"].drop(["dkk"], axis=1)

    # align
    data = {
        "spot_ask": spot_ask,
        "spot_mid": spot_mid,
        "spot_bid": spot_bid,
        "tnswap_ask": tnswap_ask,
        "tnswap_bid": tnswap_bid}
    data = align_and_fillna(data, 'B', method="ffill")

    # dollar policy: *-1 to reverse the direction
    pe = PolicyExpectation.from_pickles(data_path, "usd", use_ffut=False)
    policy_fcast_usd = pe.forecast_policy_change(
        lag=12,
        threshold=0.10,
        avg_impl_over=5,
        avg_refrce_over=5,
        bday_reindex=True)*-1

    policy_fcast_usd = pd.concat([policy_fcast_usd,]*spot_mid.shape[1], axis=1)
    policy_fcast_usd.columns = spot_mid.columns

    # make weights be equal
    weights = pd.DataFrame(1/policy_fcast_usd.shape[1],
        index=policy_fcast_usd.index,
        columns=policy_fcast_usd.columns)

    ts = EventTradingStrategy(
        signals=policy_fcast_usd,
        weights=weights,
        settings=settings,
        prices={"mid": spot_mid, "bid": spot_bid, "ask": spot_ask})

    ts_div_bas = ts.bas_adjusted().roll_adjusted(
        {"bid": tnswap_bid, "ask": tnswap_bid})

    ts.get_strategy_returns().dropna().cumsum().plot()
    ts.bas_adjusted().get_strategy_returns().dropna().cumsum().plot()
    ts_div_bas._returns.mean(axis=1).dropna().cumsum().plot()
    ts_div_bas.to_excel(xl_filename)

    ts.signals.dropna().count()

    # .loc["2005-12-12"]
    policy_fcast_usd.loc["2005"]


    np.abs(ts_div_bas.position_flags).sum(axis=1).plot()<|MERGE_RESOLUTION|>--- conflicted
+++ resolved
@@ -345,10 +345,6 @@
         P = self.prices["actual"].copy()
 
         # adjust prices -----------------------------------------------------
-<<<<<<< HEAD
-        numer = P
-=======
->>>>>>> 5346ce01
         denom = P.shift( (h_b-h_a+1) ) + roll_sum_sp.shift(1)
 
         # recalculate returns -----------------------------------------------
